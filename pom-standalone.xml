--- conflicted
+++ resolved
@@ -128,46 +128,10 @@
         </dependency>
 
         <dependency>
-<<<<<<< HEAD
-            <groupId>org.eclipse.jetty</groupId>
-            <artifactId>jetty-xml</artifactId>
-            <version>9.0.5.v20130815</version>
-        </dependency>
-
-        <dependency>
-            <groupId>org.scala-lang</groupId>
-            <artifactId>scala-compiler</artifactId>
-            <version>2.10.4</version>
-        </dependency>
-
-        <dependency>
-            <groupId>org.scala-lang</groupId>
-            <artifactId>scala-library</artifactId>
-            <version>2.10.4</version>
-        </dependency>
-
-        <dependency>
-            <groupId>org.scala-lang</groupId>
-            <artifactId>scala-reflect</artifactId>
-            <version>2.10.4</version>
-        </dependency>
-
-        <dependency>
-            <groupId>org.slf4j</groupId>
-            <artifactId>slf4j-api</artifactId>
-            <version>1.6.4</version>
-        </dependency>
-
-        <dependency>
-            <groupId>org.slf4j</groupId>
-            <artifactId>slf4j-log4j12</artifactId>
-            <version>1.6.4</version>
-=======
             <groupId>org.springframework</groupId>
             <artifactId>spring-core</artifactId>
             <version>3.2.2.RELEASE</version>
             <scope>test</scope>
->>>>>>> 1637ac08
         </dependency>
 
         <dependency>
@@ -209,86 +173,7 @@
             <groupId>com.beust</groupId>
             <artifactId>jcommander</artifactId>
             <version>1.30</version>
-<<<<<<< HEAD
-        </dependency>
-
-        <dependency>
-            <groupId>com.enterprisedt</groupId>
-            <artifactId>edtFTPj</artifactId>
-            <version>1.5.3</version>
-        </dependency>
-
-        <dependency>
-            <groupId>org.apache.ant</groupId>
-            <artifactId>ant</artifactId>
-            <version>1.8.1</version>
-        </dependency>
-
-        <dependency>
-            <groupId>aopalliance</groupId>
-            <artifactId>aopalliance</artifactId>
-            <version>1.0</version>
-        </dependency>
-
-        <dependency>
-            <groupId>org.apache.tomcat</groupId>
-            <artifactId>catalina</artifactId>
-            <version>6.0.24</version>
-        </dependency>
-
-        <dependency>
-            <groupId>com.google.protobuf</groupId>
-            <artifactId>protobuf-java</artifactId>
-            <version>2.4.1</version>
-        </dependency>
-
-        <dependency>
-            <groupId>it.sauronsoftware.cron4j</groupId>
-            <artifactId>cron4j</artifactId>
-            <version>2.2.5</version>
-        </dependency>
-
-        <dependency>
-            <groupId>org.apache.lucene</groupId>
-            <artifactId>lucene-core</artifactId>
-            <version>3.5.0</version>
-        </dependency>
-
-        <dependency>
-            <groupId>log4j</groupId>
-            <artifactId>log4j</artifactId>
-            <version>1.2.16</version>
-            <exclusions>
-                <exclusion>
-                    <groupId>com.sun.jdmk</groupId>
-                    <artifactId>jmxtools</artifactId>
-                </exclusion>
-                <exclusion>
-                    <groupId>com.sun.jmx</groupId>
-                    <artifactId>jmxri</artifactId>
-                </exclusion>
-            </exclusions>
-        </dependency>
-
-        <dependency>
-            <groupId>com.github.romix</groupId>
-            <artifactId>java-concurrent-hash-trie-map</artifactId>
-            <version>0.2.0</version>
-        </dependency>
-
-        <dependency>
-            <groupId>com.google.guava</groupId>
-            <artifactId>guava</artifactId>
-            <version>14.0.1</version>
-        </dependency>
-
-        <dependency>
-            <groupId>org.scala-lang</groupId>
-            <artifactId>jline</artifactId>
-            <version>2.10.4</version>
-=======
-            <scope>test</scope>
->>>>>>> 1637ac08
+            <scope>test</scope>
         </dependency>
     </dependencies>
 
