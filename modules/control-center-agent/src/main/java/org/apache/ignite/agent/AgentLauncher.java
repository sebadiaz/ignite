/*
 * Licensed to the Apache Software Foundation (ASF) under one or more
 * contributor license agreements.  See the NOTICE file distributed with
 * this work for additional information regarding copyright ownership.
 * The ASF licenses this file to You under the Apache License, Version 2.0
 * (the "License"); you may not use this file except in compliance with
 * the License.  You may obtain a copy of the License at
 *
 *      http://www.apache.org/licenses/LICENSE-2.0
 *
 * Unless required by applicable law or agreed to in writing, software
 * distributed under the License is distributed on an "AS IS" BASIS,
 * WITHOUT WARRANTIES OR CONDITIONS OF ANY KIND, either express or implied.
 * See the License for the specific language governing permissions and
 * limitations under the License.
 */

package org.apache.ignite.agent;

import com.beust.jcommander.*;
import org.eclipse.jetty.util.ssl.*;
import org.eclipse.jetty.websocket.client.*;

import java.io.*;
import java.net.*;
import java.util.logging.*;

/**
 * Main class.
 */
public class AgentLauncher {
    /** Static initializer. */
    static {
        try {
            LogManager.getLogManager().readConfiguration(AgentLauncher.class.getResourceAsStream("/logging.properties"));
        }
        catch (IOException e) {
            throw new RuntimeException(e);
        }
    }

    /** */
    private static final Logger log = Logger.getLogger(AgentLauncher.class.getName());

    /** */
    private static final int RECONNECT_INTERVAL = 3000;

    /**
     * @param args Args.
     * @return Agent configuration.
     */
    protected static AgentConfiguration getConfiguration(String[] args) throws IOException {
        AgentConfiguration cfg = new AgentConfiguration();

<<<<<<< HEAD
        URL dfltCfgUrl = AgentLauncher.class.getResource("/config.properties");
=======
        URL dftlCfgUrl = AgentLauncher.class.getResource("/default.config.properties");
>>>>>>> 666d44ca

        cfg.load(dfltCfgUrl);

        AgentCommandLine cmdCfg = new AgentCommandLine();

        new JCommander(cmdCfg, args);

        if (cmdCfg.getConfigFile() != null)
            cfg.load(new File(cmdCfg.getConfigFile()).toURI().toURL());

        cfg.assign(cmdCfg);

        if (cfg.getLogin() == null) {
            System.out.print("Login: ");

            cfg.setLogin(System.console().readLine().trim());
        }

        if (cfg.getPassword() == null) {
            System.out.print("Password: ");

            cfg.setPassword(new String(System.console().readPassword()));
        }

        return cfg;
    }

    /**
     * @param args Args.
     */
    public static void main(String[] args) throws Exception {
        AgentConfiguration cfg = getConfiguration(args);

        RestExecutor restExecutor = new RestExecutor(cfg);

        restExecutor.start();

        try {
            SslContextFactory sslCtxFactory = new SslContextFactory();

            if (Boolean.TRUE.equals(Boolean.getBoolean("trust.all")))
                sslCtxFactory.setTrustAll(true);

            WebSocketClient client = new WebSocketClient(sslCtxFactory);

            client.setMaxIdleTimeout(Long.MAX_VALUE);

            client.start();

            try {
                while (true) {
                    AgentSocket agentSock = new AgentSocket(cfg, restExecutor);

                    log.log(Level.INFO, "Connecting to: " + cfg.getServerUri());

                    client.connect(agentSock, cfg.getServerUri());

                    agentSock.waitForClose();

                    Thread.sleep(RECONNECT_INTERVAL);
                }
            }
            finally {
                client.stop();
            }
        }
        finally {
            restExecutor.stop();
        }
    }
}<|MERGE_RESOLUTION|>--- conflicted
+++ resolved
@@ -52,11 +52,7 @@
     protected static AgentConfiguration getConfiguration(String[] args) throws IOException {
         AgentConfiguration cfg = new AgentConfiguration();
 
-<<<<<<< HEAD
-        URL dfltCfgUrl = AgentLauncher.class.getResource("/config.properties");
-=======
-        URL dftlCfgUrl = AgentLauncher.class.getResource("/default.config.properties");
->>>>>>> 666d44ca
+        URL dfltCfgUrl = AgentLauncher.class.getResource("/default.config.properties");
 
         cfg.load(dfltCfgUrl);
 
