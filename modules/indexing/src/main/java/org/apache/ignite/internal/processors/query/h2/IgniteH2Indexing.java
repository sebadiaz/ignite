--- conflicted
+++ resolved
@@ -540,16 +540,11 @@
      * @param o Object.
      * @return {@code true} If it is a binary object.
      */
-<<<<<<< HEAD
-    private boolean isPortable(CacheObject o) {
-        return ctx != null && ctx.cacheObjects().isPortableObject(o);
-=======
     private boolean isBinary(CacheObject o) {
         if (ctx == null)
             return false;
 
         return ctx.cacheObjects().isBinaryObject(o);
->>>>>>> a3a8138a
     }
 
     /**
@@ -1121,12 +1116,8 @@
 
         twoStepQry.pageSize(qry.getPageSize());
 
-<<<<<<< HEAD
         QueryCursorImpl<List<?>> cursor = new QueryCursorImpl<>(
-            runQueryTwoStep(cctx, twoStepQry, cctx.keepPortable(), enforceJoinOrder));
-=======
-        QueryCursorImpl<List<?>> cursor = new QueryCursorImpl<>(queryTwoStep(cctx, twoStepQry, cctx.keepBinary()));
->>>>>>> a3a8138a
+            runQueryTwoStep(cctx, twoStepQry, cctx.keepBinary(), enforceJoinOrder));
 
         cursor.fieldsMeta(meta);
 
