--- conflicted
+++ resolved
@@ -29,7 +29,6 @@
 import java.util.UUID;
 import java.util.concurrent.BlockingQueue;
 import java.util.concurrent.ConcurrentNavigableMap;
-<<<<<<< HEAD
 import java.util.concurrent.Future;
 import java.util.concurrent.LinkedBlockingQueue;
 import java.util.concurrent.TimeUnit;
@@ -50,9 +49,7 @@
 import org.apache.ignite.internal.processors.query.h2.twostep.msg.GridH2RowRangeBounds;
 import org.apache.ignite.internal.processors.query.h2.twostep.msg.GridH2ValueMessage;
 import org.apache.ignite.internal.processors.query.h2.twostep.msg.GridH2ValueMessageFactory;
-=======
 import java.util.concurrent.ConcurrentSkipListMap;
->>>>>>> d99fc8d1
 import org.apache.ignite.internal.util.GridEmptyIterator;
 import org.apache.ignite.internal.util.offheap.unsafe.GridOffHeapSnapTreeMap;
 import org.apache.ignite.internal.util.offheap.unsafe.GridUnsafeGuard;
@@ -97,8 +94,8 @@
     protected final ConcurrentNavigableMap<GridSearchRowPointer, GridH2Row> tree;
 
     /** */
-<<<<<<< HEAD
     private final Object msgTopic;
+    private final ThreadLocal<ConcurrentNavigableMap<GridSearchRowPointer, GridH2Row>> snapshot = new ThreadLocal<>();
 
     /** */
     private final GridMessageListener msgLsnr;
@@ -108,12 +105,9 @@
 
     /** */
     private final IgniteLogger log;
-=======
-    private final ThreadLocal<ConcurrentNavigableMap<GridSearchRowPointer, GridH2Row>> snapshot = new ThreadLocal<>();
 
     /** */
     private final boolean snapshotEnabled;
->>>>>>> d99fc8d1
 
     /**
      * Constructor with index initialization.
@@ -173,11 +167,6 @@
 
             snapshotEnabled = true;
 
-<<<<<<< HEAD
-                return super.comparable(key);
-            }
-        };
-=======
             tree = new GridOffHeapSnapTreeMap<GridSearchRowPointer, GridH2Row>(desc, desc, desc.memory(), desc.guard(), this) {
                 @Override protected void afterNodeUpdate_nl(long node, GridH2Row val) {
                     final long oldKey = keyPtr(node);
@@ -201,8 +190,6 @@
                 }
             };
         }
-    }
->>>>>>> d99fc8d1
 
         if (desc != null && desc.context() != null) {
             ctx = desc.context().kernalContext();
@@ -246,7 +233,6 @@
      * @param node Requesting node.
      * @param msg Request message.
      */
-<<<<<<< HEAD
     private void onIndexRangeRequest(ClusterNode node, GridH2IndexRangeRequest msg) {
         GridH2QueryContext qctx = GridH2QueryContext.get(ctx.localNodeId(), msg.originNodeId(), msg.queryId(), MAP);
 
@@ -295,14 +281,6 @@
             // Drop saved source.
             qctx.putSource(node.id(), msg.batchLookupId(), null);
         }
-=======
-    @SuppressWarnings("unchecked")
-    @Override public Object takeSnapshot(@Nullable Object s) {
-        if (!snapshotEnabled)
-            return null;
-
-        assert snapshot.get() == null;
->>>>>>> d99fc8d1
 
         assert !ranges.isEmpty();
 
@@ -320,7 +298,6 @@
      * @param node Responded node.
      * @param msg Response message.
      */
-<<<<<<< HEAD
     private void onIndexRangeResponse(ClusterNode node, GridH2IndexRangeResponse msg) {
         GridH2QueryContext qctx = GridH2QueryContext.get(ctx.localNodeId(), msg.originNodeId(), msg.queryId(), MAP);
 
@@ -328,13 +305,6 @@
             return;
 
         Map<ClusterNode, RangeStream> streams = qctx.getStreams(msg.batchLookupId());
-=======
-    @Override public void releaseSnapshot() {
-        if (!snapshotEnabled)
-            return;
-
-        ConcurrentNavigableMap<GridSearchRowPointer, GridH2Row> s = snapshot.get();
->>>>>>> d99fc8d1
 
         if (streams == null)
             return;
@@ -357,15 +327,11 @@
      * @return Snapshot for current thread if there is one.
      */
     private ConcurrentNavigableMap<GridSearchRowPointer, GridH2Row> treeForRead() {
-<<<<<<< HEAD
-        ConcurrentNavigableMap<GridSearchRowPointer, GridH2Row> res = threadLocalSnapshot();
-=======
         if (!snapshotEnabled)
             return tree;
 
-        ConcurrentNavigableMap<GridSearchRowPointer, GridH2Row> res = snapshot.get();
->>>>>>> d99fc8d1
-
+        ConcurrentNavigableMap<GridSearchRowPointer, GridH2Row> res = threadLocalSnapshot();
+        
         if (res == null)
             res = tree;
 
