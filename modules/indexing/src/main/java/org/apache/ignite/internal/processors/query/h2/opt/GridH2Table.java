/*
 * Licensed to the Apache Software Foundation (ASF) under one or more
 * contributor license agreements.  See the NOTICE file distributed with
 * this work for additional information regarding copyright ownership.
 * The ASF licenses this file to You under the Apache License, Version 2.0
 * (the "License"); you may not use this file except in compliance with
 * the License.  You may obtain a copy of the License at
 *
 *      http://www.apache.org/licenses/LICENSE-2.0
 *
 * Unless required by applicable law or agreed to in writing, software
 * distributed under the License is distributed on an "AS IS" BASIS,
 * WITHOUT WARRANTIES OR CONDITIONS OF ANY KIND, either express or implied.
 * See the License for the specific language governing permissions and
 * limitations under the License.
 */

package org.apache.ignite.internal.processors.query.h2.opt;

import java.sql.Connection;
import java.sql.SQLException;
import java.sql.Statement;
import java.util.ArrayList;
import java.util.Collections;
import java.util.Set;
import java.util.concurrent.TimeUnit;
import java.util.concurrent.atomic.AtomicReference;
import java.util.concurrent.locks.Lock;
import java.util.concurrent.locks.ReadWriteLock;
import java.util.concurrent.locks.ReentrantReadWriteLock;
import org.apache.ignite.IgniteCheckedException;
import org.apache.ignite.IgniteInterruptedException;
import org.apache.ignite.internal.processors.cache.CacheObject;
import org.apache.ignite.internal.processors.query.h2.IgniteH2Indexing;
import org.apache.ignite.internal.util.offheap.unsafe.GridUnsafeMemory;
import org.h2.api.TableEngine;
import org.h2.command.ddl.CreateTableData;
import org.h2.engine.Constants;
import org.h2.engine.Database;
import org.h2.engine.DbObject;
import org.h2.engine.Session;
import org.h2.index.Cursor;
import org.h2.index.Index;
import org.h2.index.IndexLookupBatch;
import org.h2.index.IndexType;
import org.h2.message.DbException;
import org.h2.result.Row;
import org.h2.result.SearchRow;
import org.h2.result.SortOrder;
import org.h2.schema.Schema;
import org.h2.table.Column;
import org.h2.table.IndexColumn;
import org.h2.table.Table;
import org.h2.table.TableBase;
import org.h2.table.TableFilter;
import org.h2.value.Value;
import org.jetbrains.annotations.Nullable;
import org.jsr166.ConcurrentHashMap8;

import static org.apache.ignite.internal.processors.query.h2.opt.GridH2AbstractKeyValueRow.KEY_COL;
import static org.apache.ignite.internal.processors.query.h2.opt.GridH2AbstractKeyValueRow.VAL_COL;
import static org.apache.ignite.internal.processors.query.h2.opt.GridH2QueryType.MAP;

/**
 * H2 Table implementation.
 */
public class GridH2Table extends TableBase {
    /** */
    private final String spaceName;

    /** */
    private final GridH2RowDescriptor desc;

    /** */
    private final ArrayList<Index> idxs;

    /** */
    private final ReadWriteLock lock;

    /** */
    private boolean destroyed;

    /** */
    private final Set<Session> sessions = Collections.newSetFromMap(new ConcurrentHashMap8<Session,Boolean>());

    /** */
    private final AtomicReference<Object[]> actualSnapshot = new AtomicReference<>();

    /** In case when all the indexes do not support snapshots. */
    private volatile boolean noSnapshots;

    /** */
    private IndexColumn affKeyCol;

    /**
     * Creates table.
     *
     * @param createTblData Table description.
     * @param desc Row descriptor.
     * @param idxsFactory Indexes factory.
     * @param spaceName Space name.
     */
    public GridH2Table(CreateTableData createTblData, @Nullable GridH2RowDescriptor desc, IndexesFactory idxsFactory,
        @Nullable String spaceName) {
        super(createTblData);

        assert idxsFactory != null;

        lock = new ReentrantReadWriteLock();

        this.desc = desc;
        this.spaceName = spaceName;

        if (desc != null && desc.context() != null) {
            String affKey = desc.type().affinityKey();

            int affKeyColId = affKey == null ? KEY_COL : getColumn(desc.context().config().isSqlEscapeAll() ?
                affKey : affKey.toUpperCase()).getColumnId();

            affKeyCol = indexColumn(affKeyColId, SortOrder.ASCENDING);

            assert affKeyCol != null;
        }

        // Indexes must be created in the end when everything is ready.
        idxs = idxsFactory.createIndexes(this);

        assert idxs != null;
        assert idxs.size() >= 1;

        // Add scan index at 0 which is required by H2.
        idxs.add(0, new ScanIndex(index(0)));
    }

    /**
     * @return {@code true} If this is a partitioned table.
     */
    public boolean isPartitioned() {
        return desc != null && IgniteH2Indexing.isPartitioned(desc.context());
    }

    /**
     * @return Affinity key column or {@code null} if not available.
     */
    public IndexColumn getAffinityKeyColumn() {
        return affKeyCol;
    }

    /** {@inheritDoc} */
    @Override public long getDiskSpaceUsed() {
        return 0;
    }

    /**
     * @return Row descriptor.
     */
    public GridH2RowDescriptor rowDescriptor() {
        return desc;
    }

    /**
     * Should be called when entry is swapped.
     *
     * @param key Entry key.
     * @return {@code true} If row was found.
     * @throws IgniteCheckedException If failed.
     */
    public boolean onSwap(CacheObject key) throws IgniteCheckedException {
        return onSwapUnswap(key, null);
    }

    /**
     * Should be called when entry is unswapped.
     *
     * @param key Key.
     * @param val Value.
     * @return {@code true} If row was found.
     * @throws IgniteCheckedException If failed.
     */
    public boolean onUnswap(CacheObject key, CacheObject val) throws IgniteCheckedException {
        assert val != null : "Key=" + key;

        return onSwapUnswap(key, val);
    }

    /**
     * Swaps or unswaps row.
     *
     * @param key Key.
     * @param val Value for promote or {@code null} if we have to swap.
     * @return {@code true} if row was found and swapped/unswapped.
     * @throws IgniteCheckedException If failed.
     */
    @SuppressWarnings("LockAcquiredButNotSafelyReleased")
    private boolean onSwapUnswap(CacheObject key, @Nullable CacheObject val) throws IgniteCheckedException {
        assert key != null;

        GridH2TreeIndex pk = pk();

        assert desc != null;

        GridH2Row searchRow = desc.createRow(key, null, 0);

        GridUnsafeMemory mem = desc.memory();

        Lock l = lock(false, Long.MAX_VALUE);

        if (mem != null)
            desc.guard().begin();

        try {
            GridH2AbstractKeyValueRow row = (GridH2AbstractKeyValueRow)pk.findOne(searchRow);

            if (row == null)
                return false;

            if (val == null)
                row.onSwap();
            else
                row.onUnswap(val, false);

            return true;
        }
        finally {
            l.unlock();

            if (mem != null)
                desc.guard().end();
        }
    }

    /**
     * @return Space name.
     */
    @Nullable String spaceName() {
        return spaceName;
    }

    /** {@inheritDoc} */
    @SuppressWarnings({"LockAcquiredButNotSafelyReleased", "SynchronizationOnLocalVariableOrMethodParameter", "unchecked"})
    @Override public boolean lock(@Nullable final Session ses, boolean exclusive, boolean force) {
        if (ses != null) {
            if (!sessions.add(ses))
                return false;

            ses.addLock(this);
        }

        if (snapshotInLock())
            snapshotIndexes(null);

        return false;
    }

    /**
     * @return {@code true} If we must snapshot and release index snapshots in {@link #lock(Session, boolean, boolean)}
     * and {@link #unlock(Session)} methods.
     */
    private static boolean snapshotInLock() {
        GridH2QueryContext qctx = GridH2QueryContext.get();

<<<<<<< HEAD
        return qctx == null || // Outside of Ignite query context.
            qctx.type() != MAP || // LOCAL and REDUCE queries.
            (qctx.type() == MAP && !qctx.hasIndexSnapshots()); // Backward compatibility.
    }
=======
                return false;
            }
>>>>>>> eb4f528d

    /**
     * @param qctx Query context.
     * @return Snapshots.
     */
    public Object[] snapshotIndexes(GridH2QueryContext qctx) {
        Object[] snapshots;

        Lock l;

        // Try to reuse existing snapshots outside of the lock.
        for (long waitTime = 25;; waitTime *= 2) { // Increase wait time to avoid starvation.
            snapshots = actualSnapshot.get();

            if (snapshots != null) { // Reuse existing snapshot without locking.
                if (noSnapshots)
                    return snapshots; // Return fake snapshots.

                snapshots = doSnapshotIndexes(snapshots, qctx);

                if (snapshots != null)
                    return snapshots; // Reused successfully.
            }

            l = lock(true, waitTime);

            if (l != null)
                break;
        }

        try {
            // Try again inside of the lock.
            snapshots = actualSnapshot.get();

            if (snapshots != null) // Try reusing.
                snapshots = doSnapshotIndexes(snapshots, qctx);

            if (snapshots == null) { // Reuse failed, produce new snapshots.
                snapshots = doSnapshotIndexes(null, qctx);

                assert snapshots != null;

                actualSnapshot.set(snapshots);
            }
        }
        finally {
            l.unlock();
        }

        return snapshots;
    }

    /**
     * @return Table identifier.
     */
    public String identifier() {
        return getSchema().getName() + '.' + getName();
    }

    /**
     * @param exclusive Exclusive lock.
     * @param waitMillis Milliseconds to wait for the lock.
     * @return The acquired lock or {@code null} if the lock time out occurred.
     */
    public Lock lock(boolean exclusive, long waitMillis) {
        Lock l = exclusive ? lock.writeLock() : lock.readLock();

        try {
            if (!l.tryLock(waitMillis, TimeUnit.MILLISECONDS))
                return null;
        }
        catch (InterruptedException e) {
            throw new IgniteInterruptedException("Thread got interrupted while trying to acquire table lock.", e);
        }

<<<<<<< HEAD
        if (destroyed) {
            l.unlock();

            throw new IllegalStateException("Table " + identifier() + " already destroyed.");
        }

        return l;
=======
        return false;
>>>>>>> eb4f528d
    }

    /**
     * Must be called inside of write lock because when using multiple indexes we have to ensure that all of them have
     * the same contents at snapshot taking time.
     *
     * @param qctx Query context.
     * @return New indexes data snapshot.
     */
    @SuppressWarnings("unchecked")
    private Object[] doSnapshotIndexes(Object[] snapshots, GridH2QueryContext qctx) {
        if (snapshots == null) // Nothing to reuse, create new snapshots.
            snapshots = new Object[idxs.size() - 1];

        boolean noSnapshots0 = true;

        // Take snapshots on all except first which is scan.
        for (int i = 1, len = idxs.size(); i < len; i++) {
            Object s = snapshots[i - 1];

            boolean reuseExisting = s != null;

            s = index(i).takeSnapshot(s, qctx);

            if (reuseExisting && s == null) { // Existing snapshot was invalidated before we were able to reserve it.
                // Release already taken snapshots.
                for (int j = 1; j < i; j++)
                    index(j).releaseSnapshot();

                // Drop invalidated snapshot.
                actualSnapshot.compareAndSet(snapshots, null);

                return null;
            }

            snapshots[i - 1] = s;

            noSnapshots0 &= (s == null);
        }

        if (noSnapshots0)
            noSnapshots = true;

        return snapshots;
    }

    /** {@inheritDoc} */
    @Override public void close(Session ses) {
        // No-op.
    }

    /**
     * Destroy the table.
     */
    public void destroy() {
        Lock l = lock(true, Long.MAX_VALUE);

        try {
            assert sessions.isEmpty() : sessions;

            destroyed = true;

            for (int i = 1, len = idxs.size(); i < len; i++)
                index(i).destroy();
        }
        finally {
            l.unlock();
        }
    }

    /** {@inheritDoc} */
    @Override public void unlock(@Nullable Session ses) {
        if (ses != null && !sessions.remove(ses))
            return;

        if (snapshotInLock())
            releaseSnapshots();
    }

    /**
     * Releases snapshots.
     */
    public void releaseSnapshots() {
        for (int i = 1, len = idxs.size(); i < len; i++)  // Release snapshots on all except first which is scan.
            index(i).releaseSnapshot();
    }

    /**
     * Updates table for given key. If value is null then row with given key will be removed from table,
     * otherwise value and expiration time will be updated or new row will be added.
     *
     * @param key Key.
     * @param val Value.
     * @param expirationTime Expiration time.
     * @param rmv If {@code true} then remove, else update row.
     * @return {@code true} If operation succeeded.
     * @throws IgniteCheckedException If failed.
     */
    public boolean update(CacheObject key, CacheObject val, long expirationTime, boolean rmv)
        throws IgniteCheckedException {
        assert desc != null;

        GridH2Row row = desc.createRow(key, val, expirationTime);

        return doUpdate(row, rmv);
    }

    /**
     * Gets index by index.
     *
     * @param idx Index in list.
     * @return Index.
     */
    private GridH2IndexBase index(int idx) {
        return (GridH2IndexBase)idxs.get(idx);
    }

    /**
     * Gets primary key.
     *
     * @return Primary key.
     */
    private GridH2TreeIndex pk() {
        return (GridH2TreeIndex)idxs.get(1);
    }

    /**
     * For testing only.
     *
     * @param row Row.
     * @param del If given row should be deleted from table.
     * @return {@code True} if operation succeeded.
     * @throws IgniteCheckedException If failed.
     */
    @SuppressWarnings("LockAcquiredButNotSafelyReleased")
    boolean doUpdate(final GridH2Row row, boolean del) throws IgniteCheckedException {
        // Here we assume that each key can't be updated concurrently and case when different indexes
        // getting updated from different threads with different rows with the same key is impossible.
        GridUnsafeMemory mem = desc == null ? null : desc.memory();

        Lock l = lock(false, Long.MAX_VALUE);

        if (mem != null)
            desc.guard().begin();

        try {
            GridH2TreeIndex pk = pk();

            if (!del) {
                GridH2Row old = pk.put(row); // Put to PK.

                if (old instanceof GridH2AbstractKeyValueRow) { // Unswap value on replace.
                    GridH2AbstractKeyValueRow kvOld = (GridH2AbstractKeyValueRow)old;

                    kvOld.onUnswap(kvOld.getValue(VAL_COL), true);
                }

                int len = idxs.size();

                int i = 1;

                // Put row if absent to all indexes sequentially.
                // Start from 2 because 0 - Scan (don't need to update), 1 - PK (already updated).
                while (++i < len) {
                    GridH2IndexBase idx = index(i);

                    assert !idx.getIndexType().isUnique() : "Unique indexes are not supported.";

                    GridH2Row old2 = idx.put(row);

                    if (old2 != null) { // Row was replaced in index.
                        if (!eq(pk, old2, old))
                            throw new IllegalStateException("Row conflict should never happen, unique indexes are " +
                                "not supported.");
                    }
                    else if (old != null) // Row was not replaced, need to remove manually.
                        idx.remove(old);
                }
            }
            else {
                //  index(1) is PK, get full row from there (search row here contains only key but no other columns).
                GridH2Row old = pk.remove(row);

                if (row.getColumnCount() != 1 && old instanceof GridH2AbstractKeyValueRow) { // Unswap value.
                    Value v = row.getValue(VAL_COL);

                    if (v != null)
                        ((GridH2AbstractKeyValueRow)old).onUnswap(v.getObject(), true);
                }

                if (old != null) {
                    // Remove row from all indexes.
                    // Start from 2 because 0 - Scan (don't need to update), 1 - PK (already updated).
                    for (int i = 2, len = idxs.size(); i < len; i++) {
                        Row res = index(i).remove(old);

                        assert eq(pk, res, old): "\n" + old + "\n" + res + "\n" + i + " -> " + index(i).getName();
                    }
                }
                else
                    return false;
            }

            // The snapshot is not actual after update.
            if (!noSnapshots)
                actualSnapshot.set(null);

            return true;
        }
        finally {
            l.unlock();

            if (mem != null)
                desc.guard().end();
        }
    }

    /**
     * Check row equality.
     *
     * @param pk Primary key index.
     * @param r1 First row.
     * @param r2 Second row.
     * @return {@code true} if rows are the same.
     */
    private static boolean eq(Index pk, SearchRow r1, SearchRow r2) {
        return r1 == r2 || (r1 != null && r2 != null && pk.compareRows(r1, r2) == 0);
    }

    /**
     * For testing only.
     *
     * @return Indexes.
     */
    ArrayList<GridH2IndexBase> indexes() {
        ArrayList<GridH2IndexBase> res = new ArrayList<>(idxs.size() - 1);

        for (int i = 1, len = idxs.size(); i < len ; i++)
            res.add(index(i));

        return res;
    }

    /**
     * Rebuilds all indexes of this table.
     */
    public void rebuildIndexes() {
        Lock l = lock(true, Long.MAX_VALUE);

        try {
            snapshotIndexes(null); // Allow read access while we are rebuilding indexes.

            for (int i = 1, len = idxs.size(); i < len; i++) {
                GridH2IndexBase newIdx = index(i).rebuild();

                idxs.set(i, newIdx);

                if (i == 1) // ScanIndex at 0 and actualSnapshot can contain references to old indexes, reset them.
                    idxs.set(0, new ScanIndex(newIdx));
            }
        }
        catch (InterruptedException e) {
            throw new IgniteInterruptedException(e);
        }
        finally {
            releaseSnapshots();

            l.unlock();
        }
    }

    /** {@inheritDoc} */
    @Override public Index addIndex(Session ses, String s, int i, IndexColumn[] idxCols, IndexType idxType,
        boolean b, String s1) {
        throw DbException.getUnsupportedException("addIndex");
    }

    /** {@inheritDoc} */
    @Override public void removeRow(Session ses, Row row) {
        throw DbException.getUnsupportedException("removeRow");
    }

    /** {@inheritDoc} */
    @Override public void truncate(Session ses) {
        throw DbException.getUnsupportedException("truncate");
    }

    /** {@inheritDoc} */
    @Override public void addRow(Session ses, Row row) {
        throw DbException.getUnsupportedException("addRow");
    }

    /** {@inheritDoc} */
    @Override public void checkSupportAlter() {
        throw DbException.getUnsupportedException("alter");
    }

    /** {@inheritDoc} */
    @Override public String getTableType() {
        return EXTERNAL_TABLE_ENGINE;
    }

    /** {@inheritDoc} */
    @Override public Index getScanIndex(Session ses) {
        return getIndexes().get(0); // Scan must be always first index.
    }

    /** {@inheritDoc} */
    @Override public Index getUniqueIndex() {
        return getIndexes().get(1); // PK index is always second.
    }

    /** {@inheritDoc} */
    @Override public ArrayList<Index> getIndexes() {
        return idxs;
    }

    /** {@inheritDoc} */
    @Override public boolean isLockedExclusively() {
        return false;
    }

    /** {@inheritDoc} */
    @Override public boolean isLockedExclusivelyBy(Session ses) {
        return false;
    }

    /** {@inheritDoc} */
    @Override public long getMaxDataModificationId() {
        return 0;
    }

    /** {@inheritDoc} */
    @Override public boolean isDeterministic() {
        return true;
    }

    /** {@inheritDoc} */
    @Override public boolean canGetRowCount() {
        return true;
    }

    /** {@inheritDoc} */
    @Override public boolean canDrop() {
        return true;
    }

    /** {@inheritDoc} */
    @Override public long getRowCount(@Nullable Session ses) {
        return getUniqueIndex().getRowCount(ses);
    }

    /** {@inheritDoc} */
    @Override public long getRowCountApproximation() {
        return getUniqueIndex().getRowCountApproximation();
    }

    /** {@inheritDoc} */
    @Override public void checkRename() {
        throw DbException.getUnsupportedException("rename");
    }

    /**
     * Creates index column for table.
     *
     * @param col Column index.
     * @param sorting Sorting order {@link SortOrder}
     * @return Created index column.
     */
    public IndexColumn indexColumn(int col, int sorting) {
        IndexColumn res = new IndexColumn();

        res.column = getColumn(col);
        res.columnName = res.column.getName();
        res.sortType = sorting;

        return res;
    }

    /**
     * H2 Table engine.
     */
    @SuppressWarnings({"PublicInnerClass", "FieldAccessedSynchronizedAndUnsynchronized"})
    public static class Engine implements TableEngine {
        /** */
        private static GridH2RowDescriptor rowDesc;

        /** */
        private static IndexesFactory idxsFactory;

        /** */
        private static GridH2Table resTbl;

        /** */
        private static String spaceName;

        /** {@inheritDoc} */
        @Override public TableBase createTable(CreateTableData createTblData) {
            resTbl = new GridH2Table(createTblData, rowDesc, idxsFactory, spaceName);

            return resTbl;
        }

        /**
         * Creates table using given connection, DDL clause for given type descriptor and list of indexes.
         *
         * @param conn Connection.
         * @param sql DDL clause.
         * @param desc Row descriptor.
         * @param factory Indexes factory.
         * @param space Space name.
         * @throws SQLException If failed.
         * @return Created table.
         */
        public static synchronized GridH2Table createTable(Connection conn, String sql,
            @Nullable GridH2RowDescriptor desc, IndexesFactory factory, String space)
            throws SQLException {
            rowDesc = desc;
            idxsFactory = factory;
            spaceName = space;

            try {
                try (Statement s = conn.createStatement()) {
                    s.execute(sql + " engine \"" + Engine.class.getName() + "\"");
                }

                return resTbl;
            }
            finally {
                resTbl = null;
                idxsFactory = null;
                rowDesc = null;
            }
        }
    }

    /**
     * Type which can create indexes list for given table.
     */
    @SuppressWarnings({"PackageVisibleInnerClass", "PublicInnerClass"})
    public static interface IndexesFactory {
        /**
         * Create list of indexes. First must be primary key, after that all unique indexes and
         * only then non-unique indexes.
         * All indexes must be subtypes of {@link GridH2TreeIndex}.
         *
         * @param tbl Table to create indexes for.
         * @return List of indexes.
         */
        ArrayList<Index> createIndexes(GridH2Table tbl);
    }

    /**
     * Wrapper type for primary key.
     */
    @SuppressWarnings("PackageVisibleInnerClass")
    static class ScanIndex implements Index {
        /** */
        static final String SCAN_INDEX_NAME_SUFFIX = "__SCAN_";

        /** */
        private static final IndexType TYPE = IndexType.createScan(false);

        /** */
        private final GridH2IndexBase delegate;

        /**
         * Constructor.
         *
         * @param delegate Index delegate to.
         */
        private ScanIndex(GridH2IndexBase delegate) {
            this.delegate = delegate;
        }

        /** {@inheritDoc} */
        @Override public long getDiskSpaceUsed() {
            return 0;
        }

        /** {@inheritDoc} */
        @Override public void add(Session ses, Row row) {
            delegate.add(ses, row);
        }

        /** {@inheritDoc} */
        @Override public boolean canFindNext() {
            return false;
        }

        /** {@inheritDoc} */
        @Override public boolean canGetFirstOrLast() {
            return false;
        }

        /** {@inheritDoc} */
        @Override public boolean canScan() {
            return delegate.canScan();
        }

        /** {@inheritDoc} */
        @Override public final void close(Session ses) {
            // No-op.
        }

        /** {@inheritDoc} */
        @Override public void commit(int operation, Row row) {
            // No-op.
        }

        /** {@inheritDoc} */
        @Override public int compareRows(SearchRow rowData, SearchRow compare) {
            return delegate.compareRows(rowData, compare);
        }

        /** {@inheritDoc} */
        @Override public Cursor find(TableFilter filter, SearchRow first, SearchRow last) {
            return find(filter.getSession(), first, last);
        }

        /** {@inheritDoc} */
        @Override public Cursor find(Session ses, SearchRow first, SearchRow last) {
            return delegate.find(ses, null, null);
        }

        /** {@inheritDoc} */
        @Override public Cursor findFirstOrLast(Session ses, boolean first) {
            throw DbException.getUnsupportedException("SCAN");
        }

        /** {@inheritDoc} */
        @Override public Cursor findNext(Session ses, SearchRow higherThan, SearchRow last) {
            throw DbException.throwInternalError();
        }

        /** {@inheritDoc} */
        @Override public int getColumnIndex(Column col) {
            return -1;
        }

        /** {@inheritDoc} */
        @Override public Column[] getColumns() {
            return delegate.getColumns();
        }

        /** {@inheritDoc} */
        @Override public double getCost(Session ses, int[] masks, TableFilter[] filters, int filter,
            SortOrder sortOrder) {
<<<<<<< HEAD
            long rows = getRowCountApproximation();
            int mul = delegate.getDistributedMultiplier(masks, filters, filter);

            return  mul * (rows + Constants.COST_ROW_OFFSET);
=======
            return getRowCountApproximation() + Constants.COST_ROW_OFFSET;
>>>>>>> eb4f528d
        }

        /** {@inheritDoc} */
        @Override public IndexColumn[] getIndexColumns() {
            return delegate.getIndexColumns();
        }

        /** {@inheritDoc} */
        @Override public IndexType getIndexType() {
            return TYPE;
        }

        /** {@inheritDoc} */
        @Override public String getPlanSQL() {
            return delegate.getTable().getSQL() + "." + SCAN_INDEX_NAME_SUFFIX;
        }

        /** {@inheritDoc} */
        @Override public Row getRow(Session ses, long key) {
            return delegate.getRow(ses, key);
        }

        /** {@inheritDoc} */
        @Override public long getRowCount(Session ses) {
            return delegate.getRowCount(ses);
        }

        /** {@inheritDoc} */
        @Override public long getRowCountApproximation() {
            return delegate.getRowCountApproximation();
        }

        /** {@inheritDoc} */
        @Override public Table getTable() {
            return delegate.getTable();
        }

        /** {@inheritDoc} */
        @Override public boolean isRowIdIndex() {
            return delegate.isRowIdIndex();
        }

        /** {@inheritDoc} */
        @Override public boolean needRebuild() {
            return false;
        }

        /** {@inheritDoc} */
        @Override public void remove(Session ses) {
            // No-op.
        }

        /** {@inheritDoc} */
        @Override public void remove(Session ses, Row row) {
            // No-op.
        }

        /** {@inheritDoc} */
        @Override public void setSortedInsertMode(boolean sortedInsertMode) {
            // No-op.
        }

        /** {@inheritDoc} */
        @Override public IndexLookupBatch createLookupBatch(TableFilter filter) {
            return delegate.createLookupBatch(filter);
        }

        /** {@inheritDoc} */
        @Override public void truncate(Session ses) {
            // No-op.
        }

        /** {@inheritDoc} */
        @Override public Schema getSchema() {
            return delegate.getSchema();
        }

        /** {@inheritDoc} */
        @Override public boolean isHidden() {
            return delegate.isHidden();
        }

        /** {@inheritDoc} */
        @Override public void checkRename() {
            throw DbException.getUnsupportedException("rename");
        }

        /** {@inheritDoc} */
        @Override public ArrayList<DbObject> getChildren() {
            return delegate.getChildren();
        }

        /** {@inheritDoc} */
        @Override public String getComment() {
            return delegate.getComment();
        }

        /** {@inheritDoc} */
        @Override public String getCreateSQL() {
            return null; // Scan should return null.
        }

        /** {@inheritDoc} */
        @Override public String getCreateSQLForCopy(Table tbl, String quotedName) {
            return delegate.getCreateSQLForCopy(tbl, quotedName);
        }

        /** {@inheritDoc} */
        @Override public Database getDatabase() {
            return delegate.getDatabase();
        }

        /** {@inheritDoc} */
        @Override public String getDropSQL() {
            return delegate.getDropSQL();
        }

        /** {@inheritDoc} */
        @Override public int getId() {
            return delegate.getId();
        }

        /** {@inheritDoc} */
        @Override public String getName() {
            return delegate.getName() + SCAN_INDEX_NAME_SUFFIX;
        }

        /** {@inheritDoc} */
        @Override public String getSQL() {
            return delegate.getSQL();
        }

        /** {@inheritDoc} */
        @Override public int getType() {
            return delegate.getType();
        }

        /** {@inheritDoc} */
        @Override public boolean isTemporary() {
            return delegate.isTemporary();
        }

        /** {@inheritDoc} */
        @Override public void removeChildrenAndResources(Session ses) {
            // No-op.
        }

        /** {@inheritDoc} */
        @Override public void rename(String newName) {
            throw DbException.getUnsupportedException("rename");
        }

        /** {@inheritDoc} */
        @Override public void setComment(String comment) {
            throw DbException.getUnsupportedException("comment");
        }

        /** {@inheritDoc} */
        @Override public void setTemporary(boolean temporary) {
            throw DbException.getUnsupportedException("temporary");
        }
    }
}<|MERGE_RESOLUTION|>--- conflicted
+++ resolved
@@ -259,15 +259,10 @@
     private static boolean snapshotInLock() {
         GridH2QueryContext qctx = GridH2QueryContext.get();
 
-<<<<<<< HEAD
         return qctx == null || // Outside of Ignite query context.
             qctx.type() != MAP || // LOCAL and REDUCE queries.
             (qctx.type() == MAP && !qctx.hasIndexSnapshots()); // Backward compatibility.
     }
-=======
-                return false;
-            }
->>>>>>> eb4f528d
 
     /**
      * @param qctx Query context.
@@ -343,7 +338,6 @@
             throw new IgniteInterruptedException("Thread got interrupted while trying to acquire table lock.", e);
         }
 
-<<<<<<< HEAD
         if (destroyed) {
             l.unlock();
 
@@ -351,9 +345,6 @@
         }
 
         return l;
-=======
-        return false;
->>>>>>> eb4f528d
     }
 
     /**
@@ -902,14 +893,10 @@
         /** {@inheritDoc} */
         @Override public double getCost(Session ses, int[] masks, TableFilter[] filters, int filter,
             SortOrder sortOrder) {
-<<<<<<< HEAD
             long rows = getRowCountApproximation();
             int mul = delegate.getDistributedMultiplier(masks, filters, filter);
 
             return  mul * (rows + Constants.COST_ROW_OFFSET);
-=======
-            return getRowCountApproximation() + Constants.COST_ROW_OFFSET;
->>>>>>> eb4f528d
         }
 
         /** {@inheritDoc} */
