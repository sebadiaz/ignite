--- conflicted
+++ resolved
@@ -131,10 +131,7 @@
         cfg.setGgfsConfiguration(ggfsCfg);
 
         cfg.setLocalHost("127.0.0.1");
-<<<<<<< HEAD
         cfg.setConnectorConfiguration(null);
-=======
->>>>>>> a0210455
 
         grid = (IgniteEx)G.start(cfg);
 
@@ -191,10 +188,7 @@
         cfg.setGgfsConfiguration(ggfsCfg);
 
         cfg.setLocalHost("127.0.0.1");
-<<<<<<< HEAD
         cfg.setConnectorConfiguration(null);
-=======
->>>>>>> a0210455
 
         ggfsSecondary = (GridGgfsImpl)G.start(cfg).fileSystem("ggfs-secondary");
     }
