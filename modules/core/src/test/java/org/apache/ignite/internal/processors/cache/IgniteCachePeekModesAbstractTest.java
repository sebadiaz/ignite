--- conflicted
+++ resolved
@@ -362,11 +362,7 @@
      * (Some implementations cannot count sizes.)
      * @return If to check size.
      */
-<<<<<<< HEAD
-    protected boolean isCheckSizes() {
-=======
     protected boolean isCheckSize() {
->>>>>>> 893bef2c
         return true;
     }
 
@@ -374,11 +370,7 @@
      * @throws Exception If failed.
      */
     public void testSize() throws Exception {
-<<<<<<< HEAD
-        if (!isCheckSizes())
-=======
         if (!isCheckSize())
->>>>>>> 893bef2c
             return;
 
         checkEmpty();
