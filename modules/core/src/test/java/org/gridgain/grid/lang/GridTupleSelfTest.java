/*
 * Licensed to the Apache Software Foundation (ASF) under one or more
 * contributor license agreements.  See the NOTICE file distributed with
 * this work for additional information regarding copyright ownership.
 * The ASF licenses this file to You under the Apache License, Version 2.0
 * (the "License"); you may not use this file except in compliance with
 * the License.  You may obtain a copy of the License at
 *
 *      http://www.apache.org/licenses/LICENSE-2.0
 *
 * Unless required by applicable law or agreed to in writing, software
 * distributed under the License is distributed on an "AS IS" BASIS,
 * WITHOUT WARRANTIES OR CONDITIONS OF ANY KIND, either express or implied.
 * See the License for the specific language governing permissions and
 * limitations under the License.
 */

package org.gridgain.grid.lang;

import org.apache.ignite.*;
import org.apache.ignite.lang.*;
import org.gridgain.grid.util.lang.*;
import org.gridgain.testframework.junits.common.*;

import java.util.*;

/**
 *
 */
@GridCommonTest(group = "Lang")
public class GridTupleSelfTest extends GridCommonAbstractTest {
    /** Creates test. */
    public GridTupleSelfTest() {
        super(/*start grid*/false);
    }

    /**
     * JUnit.
     */
    public void testGridTupleAsIterable() {
        String str = "A test string";

        Iterable<String> tpl = new GridTuple<>(str);

        Iterator<String> iter = tpl.iterator();

        assert iter != null;

        List<Object> elems = new ArrayList<>();

        while (iter.hasNext())
            elems.add(iter.next());

        assert elems.size() == 1;
        assert str.equals(elems.get(0));

        try {
            iter.next();

            fail("NoSuchElementException must have been thrown.");
        }
        catch (NoSuchElementException e) {
            info("Caught expected exception: " + e);
        }
    }

    /**
     * JUnit.
     */
    public void testGridTuple2AsIterable() {
        String str1 = "A test string 1";
        String str2 = "A test string 2";

        Iterable<Object> tpl = new IgniteBiTuple<>(str1, str2);

        Iterator<Object> iter = tpl.iterator();

        assert iter != null;

        List<Object> elems = new ArrayList<>();

        while (iter.hasNext())
            elems.add(iter.next());

        assert elems.size() == 2;
        assert str1.equals(elems.get(0));
        assert str2.equals(elems.get(1));

        try {
            iter.next();

            fail("NoSuchElementException must have been thrown.");
        }
        catch (NoSuchElementException e) {
            info("Caught expected exception: " + e);
        }
    }

    /**
     * JUnit.
     */
    public void testGridTuple3AsIterable() {
        String str1 = "A test string 1";
        String str2 = "A test string 2";
        String str3 = "A test string 3";

        Iterable<Object> tpl = new GridTuple3<>(str1, str2, str3);

        Iterator<Object> iter = tpl.iterator();

        assert iter != null;

        List<Object> elems = new ArrayList<>();

        while (iter.hasNext())
            elems.add(iter.next());

        assert elems.size() == 3;
        assert str1.equals(elems.get(0));
        assert str2.equals(elems.get(1));
        assert str3.equals(elems.get(2));

        try {
            iter.next();

            fail("NoSuchElementException must have been thrown.");
        }
        catch (NoSuchElementException e) {
            info("Caught expected exception: " + e);
        }
    }

    /**
     * JUnit.
     */
    public void testGridTupleVAsIterable() {
        String strVal = "A test string";
        Integer intVal = 1;
        Double doubleVal = 2.5d;

        Iterable<Object> tpl = new GridTupleV(strVal, intVal, doubleVal);

        Iterator<Object> iter = tpl.iterator();

        assert iter != null;

        List<Object> elems = new ArrayList<>();

        while (iter.hasNext())
            elems.add(iter.next());

        assert elems.size() == 3;
        assert strVal.equals(elems.get(0));
        assert intVal.equals(elems.get(1));
        assert doubleVal.equals(elems.get(2));

        try {
            iter.next();

            fail("NoSuchElementException must have been thrown.");
        }
        catch (NoSuchElementException e) {
            info("Caught expected exception: " + e);
        }
    }
<<<<<<< HEAD

    /**
     * Helper method that checks the correctness of {@link IgniteMetadataAware}
     * implementation.
     *
     * @param ma Metadata aware object.
     */
    private void checkMetadataAware(IgniteMetadataAware ma) {
        // addMeta(name, val).
        assert ma.addMeta("attr1", "val1") == null;
        assert ma.addMeta("attr2", 1) == null;

        // hasMeta(name).
        assert ma.hasMeta("attr1");
        assert !ma.hasMeta("attr3");

        // hasMeta(name, val).
        assert ma.hasMeta("attr1", "val1");
        assert !ma.hasMeta("attr1", "some another val");

        // meta(name).
        assertEquals("val1", ma.meta("attr1"));
        assertEquals(1, ma.meta("attr2"));

        // allMeta().
        Map<String, Object> allMeta = ma.allMeta();

        assert allMeta != null;
        assert allMeta.size() == 2;

        assertEquals("val1", allMeta.get("attr1"));
        assertEquals(1, allMeta.get("attr2"));

        // addMetaIfAbsent(name, val).
        assert ma.addMetaIfAbsent("attr2", 2) == 1;
        assert ma.addMetaIfAbsent("attr3", 3) == 3;

        // addMetaIfAbsent(name, c).
        assert ma.addMetaIfAbsent("attr2", new Callable<Integer>() {
            @Override public Integer call() throws Exception {
                return 5;
            }
        }) == 1;

        assert ma.addMetaIfAbsent("attr4", new Callable<Integer>() {
            @Override public Integer call() throws Exception {
                return 5;
            }
        }) == 5;

        // removeMeta(name).
        assertEquals(3, ma.removeMeta("attr3"));
        assertEquals(5, ma.removeMeta("attr4"));

        assert ma.removeMeta("attr156") == null;

        // replaceMeta(name, newVal, curVal).
        assert !ma.replaceMeta("attr2", 5, 4);
        assert ma.replaceMeta("attr2", 1, 4);

        // copyMeta(from).
        ma.copyMeta(new GridMetadataAwareAdapter(F.<String, Object>asMap("k1", "v1", "k2", 2)));

        assertEquals("v1", ma.meta("k1"));
        assertEquals(2, ma.meta("k2"));
        assertEquals("val1", allMeta.get("attr1"));
        assertEquals(4, allMeta.get("attr2"));

        assert !ma.hasMeta("k3");

        // copyMeta(from).
        ma.copyMeta(F.asMap("1", 1, "2", 2));

        assertEquals(1, ma.meta("1"));
        assertEquals(2, ma.meta("2"));
        assertEquals("v1", ma.meta("k1"));
        assertEquals(2, ma.meta("k2"));
        assertEquals("val1", allMeta.get("attr1"));
        assertEquals(4, allMeta.get("attr2"));

        assert !ma.hasMeta("3");
    }
=======
>>>>>>> 8795b0fd
}<|MERGE_RESOLUTION|>--- conflicted
+++ resolved
@@ -163,89 +163,4 @@
             info("Caught expected exception: " + e);
         }
     }
-<<<<<<< HEAD
-
-    /**
-     * Helper method that checks the correctness of {@link IgniteMetadataAware}
-     * implementation.
-     *
-     * @param ma Metadata aware object.
-     */
-    private void checkMetadataAware(IgniteMetadataAware ma) {
-        // addMeta(name, val).
-        assert ma.addMeta("attr1", "val1") == null;
-        assert ma.addMeta("attr2", 1) == null;
-
-        // hasMeta(name).
-        assert ma.hasMeta("attr1");
-        assert !ma.hasMeta("attr3");
-
-        // hasMeta(name, val).
-        assert ma.hasMeta("attr1", "val1");
-        assert !ma.hasMeta("attr1", "some another val");
-
-        // meta(name).
-        assertEquals("val1", ma.meta("attr1"));
-        assertEquals(1, ma.meta("attr2"));
-
-        // allMeta().
-        Map<String, Object> allMeta = ma.allMeta();
-
-        assert allMeta != null;
-        assert allMeta.size() == 2;
-
-        assertEquals("val1", allMeta.get("attr1"));
-        assertEquals(1, allMeta.get("attr2"));
-
-        // addMetaIfAbsent(name, val).
-        assert ma.addMetaIfAbsent("attr2", 2) == 1;
-        assert ma.addMetaIfAbsent("attr3", 3) == 3;
-
-        // addMetaIfAbsent(name, c).
-        assert ma.addMetaIfAbsent("attr2", new Callable<Integer>() {
-            @Override public Integer call() throws Exception {
-                return 5;
-            }
-        }) == 1;
-
-        assert ma.addMetaIfAbsent("attr4", new Callable<Integer>() {
-            @Override public Integer call() throws Exception {
-                return 5;
-            }
-        }) == 5;
-
-        // removeMeta(name).
-        assertEquals(3, ma.removeMeta("attr3"));
-        assertEquals(5, ma.removeMeta("attr4"));
-
-        assert ma.removeMeta("attr156") == null;
-
-        // replaceMeta(name, newVal, curVal).
-        assert !ma.replaceMeta("attr2", 5, 4);
-        assert ma.replaceMeta("attr2", 1, 4);
-
-        // copyMeta(from).
-        ma.copyMeta(new GridMetadataAwareAdapter(F.<String, Object>asMap("k1", "v1", "k2", 2)));
-
-        assertEquals("v1", ma.meta("k1"));
-        assertEquals(2, ma.meta("k2"));
-        assertEquals("val1", allMeta.get("attr1"));
-        assertEquals(4, allMeta.get("attr2"));
-
-        assert !ma.hasMeta("k3");
-
-        // copyMeta(from).
-        ma.copyMeta(F.asMap("1", 1, "2", 2));
-
-        assertEquals(1, ma.meta("1"));
-        assertEquals(2, ma.meta("2"));
-        assertEquals("v1", ma.meta("k1"));
-        assertEquals(2, ma.meta("k2"));
-        assertEquals("val1", allMeta.get("attr1"));
-        assertEquals(4, allMeta.get("attr2"));
-
-        assert !ma.hasMeta("3");
-    }
-=======
->>>>>>> 8795b0fd
 }