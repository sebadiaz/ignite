--- conflicted
+++ resolved
@@ -84,11 +84,7 @@
  *     ...
  * }
  * </pre>
-<<<<<<< HEAD
- * This behavior can be overridden by setting {@link CacheConfiguration#setKeepPortableInStore(boolean)}
-=======
  * This behavior can be overridden by setting {@link org.apache.ignite.configuration.CacheConfiguration#setKeepPortableInStore(boolean)}
->>>>>>> 1d7321b0
  * flag value to {@code false}. In this case, Ignite will deserialize keys and values stored in portable
  * format before they are passed to cache store, so that you can use the following cache store signature instead:
  * <pre name="code" class="java">
