/*
 * Licensed to the Apache Software Foundation (ASF) under one or more
 * contributor license agreements.  See the NOTICE file distributed with
 * this work for additional information regarding copyright ownership.
 * The ASF licenses this file to You under the Apache License, Version 2.0
 * (the "License"); you may not use this file except in compliance with
 * the License.  You may obtain a copy of the License at
 *
 *      http://www.apache.org/licenses/LICENSE-2.0
 *
 * Unless required by applicable law or agreed to in writing, software
 * distributed under the License is distributed on an "AS IS" BASIS,
 * WITHOUT WARRANTIES OR CONDITIONS OF ANY KIND, either express or implied.
 * See the License for the specific language governing permissions and
 * limitations under the License.
 */

package org.apache.ignite.cache;

import org.apache.ignite.*;
import org.apache.ignite.cache.query.*;
import org.apache.ignite.cache.store.*;
import org.apache.ignite.cluster.*;
import org.apache.ignite.internal.*;
import org.apache.ignite.internal.processors.cache.*;
import org.apache.ignite.internal.processors.cache.transactions.*;
import org.apache.ignite.lang.*;
import org.apache.ignite.transactions.*;
import org.jetbrains.annotations.*;

import java.sql.*;
import java.util.*;
import java.util.Date;
import java.util.concurrent.*;

/**
 * This interface provides a rich API for working with distributed caches. It includes the following
 * main functionality:
 * <ul>
 * <li>
 *  Various {@code 'get(..)'} methods to synchronously or asynchronously get values from cache.
 *  All {@code 'get(..)'} methods are transactional and will participate in an ongoing transaction
 *  if there is one.
 * </li>
 * <li>
 *  Various {@code 'put(..)'}, {@code 'putIfAbsent(..)'}, and {@code 'replace(..)'} methods to
 *  synchronously or asynchronously put single or multiple entries into cache.
 *  All these methods are transactional and will participate in an ongoing transaction
 *  if there is one.
 * </li>
 * <li>
 *  Various {@code 'remove(..)'} methods to synchronously or asynchronously remove single or multiple keys
 *  from cache. All {@code 'remove(..)'} methods are transactional and will participate in an ongoing transaction
 *  if there is one.
 * </li>
 * <li>
 *  Various {@code 'contains(..)'} method to check if cache contains certain keys or values locally.
 * </li>
 * <li>
 *  Various {@code 'forEach(..)'}, {@code 'forAny(..)'}, and {@code 'reduce(..)'} methods to visit
 *  every local cache entry within this projection.
 * </li>
 * <li>
 *  Various {@code flagsOn(..)'}, {@code 'flagsOff(..)'}, and {@code 'projection(..)'} methods to
 *  set specific flags and filters on a cache projection.
 * </li>
 * <li>
 *  Methods like {@code 'keySet(..)'}, {@code 'values(..)'}, and {@code 'entrySet(..)'} to provide
 *  views on cache keys, values, and entries.
 * </li>
 * <li>
 *  Various {@code 'peek(..)'} methods to peek at values in global or transactional memory, swap
 *  storage, or persistent storage.
 * </li>
 * <li>
 *  Various {@code 'reload(..)'} methods to reload latest values from persistent storage.
 * </li>
 * <li>
 *  Various {@code 'promote(..)'} methods to load specified keys from swap storage into
 *  global cache memory.
 * </li>
 * <li>
 *  Various {@code 'lock(..)'}, {@code 'unlock(..)'}, and {@code 'isLocked(..)'} methods to acquire, release,
 *  and check on distributed locks on a single or multiple keys in cache. All locking methods
 *  are not transactional and will not enlist keys into ongoing transaction, if any.
 * </li>
 * <li>
 *  Various {@code 'clear(..)'} methods to clear elements from cache, and optionally from
 *  swap storage. All {@code 'clear(..)'} methods are not transactional and will not enlist cleared
 *  keys into ongoing transaction, if any.
 * </li>
 * <li>
 *  Various {@code 'evict(..)'} methods to evict elements from cache, and optionally store
 *  them in underlying swap storage for later access. All {@code 'evict(..)'} methods are not
 *  transactional and will not enlist evicted keys into ongoing transaction, if any.
 * </li>
 * <li>
 *  Various {@code 'txStart(..)'} methods to perform various cache
 *  operations within a transaction (see {@link IgniteTx} for more information).
 * </li>
 * <li>
 *  {@link #queries()} method to get an instance of {@link org.apache.ignite.cache.query.CacheQueries} service for working
 *  with distributed cache queries.
 * </li>
 * <li>
 *  Various {@code 'gridProjection(..)'} methods which provide {@link org.apache.ignite.cluster.ClusterGroup} only
 *  for nodes on which given keys reside. All {@code 'gridProjection(..)'} methods are not
 *  transactional and will not enlist keys into ongoing transaction.
 * </li>
 * <li>Method {@link GridCache#toMap()} to convert this interface into standard Java {@link ConcurrentMap} interface.
 * </ul>
 * <h1 class="header">Extended Put And Remove Methods</h1>
 * All methods that end with {@code 'x'} provide the same functionality as their sibling
 * methods that don't end with {@code 'x'}, however instead of returning a previous value they
 * return a {@code boolean} flag indicating whether operation succeeded or not. Returning
 * a previous value may involve a network trip or a persistent store lookup and should be
 * avoided whenever not needed.
 * <h1 class="header">Predicate Filters</h1>
 * All filters passed into methods on this API are checked <b>atomically</b>. In other words the
 * value returned by the methods is guaranteed to be consistent with the filters passed in. Note
 * that filters are optional, and if not passed in, then methods will still work as is without
 * filter validation.
 * <h1 class="header">Transactions</h1>
 * Cache API supports distributed transactions. All {@code 'get(..)'}, {@code 'put(..)'}, {@code 'replace(..)'},
 * and {@code 'remove(..)'} operations are transactional and will participate in an ongoing transaction,
 * if any. Other methods like {@code 'peek(..)'} or various {@code 'contains(..)'} methods may
 * be transaction-aware, i.e. check in-transaction entries first, but will not affect the current
 * state of transaction. See {@link IgniteTx} documentation for more information
 * about transactions.
 * <h1 class="header">Group Locking</h1>
 * <i>Group Locking</i> is a feature where instead of acquiring individual locks, Ignite will lock
 * multiple keys with one lock to save on locking overhead. There are 2 types of <i>Group Locking</i>:
 * <i>affinity-based</i>, and <i>partitioned-based</i>.
 * <p>
 * With {@code affinity-based-group-locking} the keys are grouped by <i>affinity-key</i>. This means that
 * only keys with identical affinity-key (see {@link org.apache.ignite.cache.affinity.CacheAffinityKeyMapped}) can participate in the
 * transaction, and only one lock on the <i>affinity-key</i> will be acquired for the whole transaction.
 * {@code Affinity-group-locked} transactions are started via
 * {@link #txStartAffinity(Object, IgniteTxConcurrency, IgniteTxIsolation, long, int)} method.
 * <p>
 * With {@code partition-based-group-locking} the keys are grouped by partition ID. This means that
 * only keys belonging to identical partition (see {@link org.apache.ignite.cache.affinity.CacheAffinity#partition(Object)}) can participate in the
 * transaction, and only one lock on the whole partition will be acquired for the whole transaction.
 * {@code Partition-group-locked} transactions are started via
 * {@link #txStartPartition(int, IgniteTxConcurrency, IgniteTxIsolation, long, int)} method.
 * <p>
 * <i>Group locking</i> should always be used for transactions whenever possible. If your requirements fit either
 * <i>affinity-based</i> or <i>partition-based</i> scenarios outlined above then <i>group-locking</i>
 * can significantly improve performance of your application, often by an order of magnitude.
 * <h1 class="header">Null Keys or Values</h1>
 * Neither {@code null} keys or values are allowed to be stored in cache. If a {@code null} value
 * happens to be in cache (e.g. after invalidation or remove), then cache will treat this case
 * as there is no value at all.
 * <h1 class="header">Peer Class Loading</h1>
 * If peer-class-loading is enabled, all classes passed into cache API will be automatically deployed
 * to any participating grid nodes. However, in case of redeployment, caches will be cleared and
 * all entries will be removed. This behavior is useful during development, but should not be
 * used in production.
 * <h1 class="header">Portable Objects</h1>
 * If an object is defined as portable Ignite cache will automatically store it in portable (i.e. binary)
 * format. User can choose to work either with the portable format or with the deserialized form (assuming
 * that class definitions are present in the classpath). By default, cache works with deserialized form
 * (example shows the case when {@link Integer} is used as a key for a portable object):
 * <pre>
 * CacheProjection<Integer, Value> prj = Ignition.grid().cache(null);
 *
 * // Value will be serialized and stored in cache in portable format.
 * prj.put(1, new Value());
 *
 * // Value will be deserialized since it's stored in portable format.
 * Value val = prj.get(1);
 * </pre>
 * You won't be able to work with deserialized form if class definition for the {@code Value} is not on
 * classpath. Even if you have the class definition, you should always avoid full deserialization if it's not
 * needed for performance reasons. To work with portable format directly you should create special projection
 * using {@link #keepPortable()} method:
 * <pre>
 * CacheProjection<Integer, GridPortableObject> prj = Ignition.grid().cache(null).keepPortable();
 *
 * // Value is not deserialized and returned in portable format.
 * GridPortableObject po = prj.get(1);
 * </pre>
 * See {@link #keepPortable()} method JavaDoc for more details.
 */
public interface CacheProjection<K, V> extends Iterable<CacheEntry<K, V>> {
    /**
     * Gets name of this cache ({@code null} for default cache).
     *
     * @return Cache name.
     */
    public String name();

    /**
     * Gets grid projection for this cache. This projection includes all nodes which have this cache configured.
     *
     * @return Projection instance.
     */
    public ClusterGroup gridProjection();

    /**
     * Gets base cache for this projection.
     *
     * @param <K1> Cache key type.
     * @param <V1> Cache value type.
     * @return Base cache for this projection.
     */
    @SuppressWarnings({"ClassReferencesSubclass"})
    public <K1, V1> GridCache<K1, V1> cache();

    /**
     * Gets cache flags enabled on this projection.
     *
     * @return Flags for this projection (empty set if no flags have been set).
     */
    public Set<CacheFlag> flags();

    /**
     * Returns queries facade responsible for creating various SQL, TEXT, or SCAN queries.

     * @return Queries facade responsible for creating various SQL, TEXT, or SCAN queries.
     */
    public CacheQueries<K, V> queries();

    /**
     * Gets cache projection only for given key and value type. Only {@code non-null} key-value
     * pairs that have matching key and value pairs will be used in this projection.
     *
     * @param keyType Key type.
     * @param valType Value type.
     * @param <K1> Key type.
     * @param <V1> Value type.
     * @return Cache projection for given key and value types.
     */
    public <K1, V1> CacheProjection<K1, V1> projection(Class<? super K1> keyType, Class<? super V1> valType);

    /**
     * Gets cache projection based on given key-value predicate. Whenever makes sense,
     * this predicate will be used to pre-filter cache operations. If
     * operation passed pre-filtering, this filter will be passed through
     * to cache operations as well.
     * <p>
     * For example, for {@link #putAll(Map, org.apache.ignite.lang.IgnitePredicate[])} method only
     * elements that pass the filter will be given to {@code Cache.putAll(m, filter)}
     * where it will be checked once again prior to put.
     *
     * @param p Key-value predicate for this projection. If {@code null}, then the
     *      same projection is returned.
     * @return Projection for given key-value predicate.
     */
    public CacheProjection<K, V> projection(@Nullable IgniteBiPredicate<K, V> p);

    /**
     * Gets cache projection based on given entry filter. This filter will be simply passed through
     * to all cache operations on this projection. Unlike {@link #projection(org.apache.ignite.lang.IgniteBiPredicate)}
     * method, this filter will <b>not</b> be used for pre-filtering.
     *
     * @param filter Filter to be passed through to all cache operations. If {@code null}, then the
     *      same projection is returned.  If cache operation receives its own filter, then filters
     *      will be {@code 'anded'}.
     * @return Projection based on given filter.
     */
    public CacheProjection<K, V> projection(@Nullable IgnitePredicate<CacheEntry<K, V>> filter);

    /**
     * Gets cache projection base on this one, but with the specified flags turned on.
     * <h1 class="header">Cache Flags</h1>
     * The resulting projection will inherit all the flags from this projection.
     *
     * @param flags Flags to turn on (if empty, then no-op).
     * @return New projection based on this one, but with the specified flags turned on.
     */
    public CacheProjection<K, V> flagsOn(@Nullable CacheFlag... flags);

    /**
     * Gets cache projection base on this but with the specified flags turned off.
     * <h1 class="header">Cache Flags</h1>
     * The resulting projection will inherit all the flags from this projection except for
     * the ones that were turned off.
     *
     * @param flags Flags to turn off (if empty, then all flags will be turned off).
     * @return New projection based on this one, but with the specified flags turned off.
     */
    public CacheProjection<K, V> flagsOff(@Nullable CacheFlag... flags);

    /**
     * Creates projection that will operate with portable objects.
     * <p>
     * Projection returned by this method will force cache not to deserialize portable objects,
     * so keys and values will be returned from cache API methods without changes. Therefore,
     * signature of the projection can contain only following types:
     * <ul>
     *     <li>{@link org.apache.ignite.portables.PortableObject} for portable classes</li>
     *     <li>All primitives (byte, int, ...) and there boxed versions (Byte, Integer, ...)</li>
     *     <li>Arrays of primitives (byte[], int[], ...)</li>
     *     <li>{@link String} and array of {@link String}s</li>
     *     <li>{@link UUID} and array of {@link UUID}s</li>
     *     <li>{@link Date} and array of {@link Date}s</li>
     *     <li>{@link Timestamp} and array of {@link Timestamp}s</li>
     *     <li>Enums and array of enums</li>
     *     <li>
     *         Maps, collections and array of objects (but objects inside
     *         them will still be converted if they are portable)
     *     </li>
     * </ul>
     * <p>
     * For example, if you use {@link Integer} as a key and {@code Value} class as a value
     * (which will be stored in portable format), you should acquire following projection
     * to avoid deserialization:
     * <pre>
     * CacheProjection<Integer, GridPortableObject> prj = cache.keepPortable();
     *
     * // Value is not deserialized and returned in portable format.
     * GridPortableObject po = prj.get(1);
     * </pre>
     * <p>
     * Note that this method makes sense only if cache is working in portable mode
     * ({@link CacheConfiguration#isPortableEnabled()} returns {@code true}. If not,
     * this method is no-op and will return current projection.
     *
     * @return Projection for portable objects.
     */
    public <K1, V1> CacheProjection<K1, V1> keepPortable();

    /**
     * Returns {@code true} if this map contains no key-value mappings.
     *
     * @return {@code true} if this map contains no key-value mappings.
     */
    public boolean isEmpty();

    /**
     * Converts this API into standard Java {@link ConcurrentMap} interface.
     *
     * @return {@link ConcurrentMap} representation of given cache projection.
     */
    public ConcurrentMap<K, V> toMap();

    /**
     * Returns {@code true} if this cache contains a mapping for the specified
     * key.
     *
     * @param key key whose presence in this map is to be tested.
     * @return {@code true} if this map contains a mapping for the specified key.
     * @throws NullPointerException if the key is {@code null}.
     */
    public boolean containsKey(K key);

    /**
     * @param key Key.
     * @return Future.
     */
    public IgniteInternalFuture<Boolean> containsKeyAsync(K key);

    /**
     * Returns {@code true} if this cache contains given value.
     *
     * @param val Value to check.
     * @return {@code True} if given value is present in cache.
     * @throws NullPointerException if the value is {@code null}.
     */
    public boolean containsValue(V val);

    /**
     * Executes visitor closure on each cache element.
     * <h2 class="header">Transactions</h2>
     * This method is not transactional and will not enlist keys into transaction simply
     * because they were visited. However, if you perform transactional operations on the
     * visited entries, those operations will enlist the entry into transaction.
     *
     * @param vis Closure which will be invoked for each cache entry.
     */
    public void forEach(IgniteInClosure<CacheEntry<K, V>> vis);

    /**
     * Tests whether the predicate holds for all entries. If cache is empty,
     * then {@code true} is returned.
     * <h2 class="header">Transactions</h2>
     * This method is not transactional and will not enlist keys into transaction simply
     * because they were visited. However, if you perform transactional operations on the
     * visited entries, those operations will enlist the entry into transaction.
     *
     * @param vis Predicate to test for each cache entry.
     * @return {@code True} if the given predicate holds for all visited entries, {@code false} otherwise.
     */
    public boolean forAll(IgnitePredicate<CacheEntry<K, V>> vis);

    /**
     * Reloads a single key from persistent storage. This method
     * delegates to {@link CacheStore#load(IgniteTx, Object)}
     * method.
     * <h2 class="header">Transactions</h2>
     * This method does not participate in transactions, however it does not violate
     * cache integrity and can be used safely with or without transactions.
     *
     * @param key Key to reload.
     * @return Reloaded value or current value if entry was updated while reloading.
     * @throws IgniteCheckedException If reloading failed.
     */
    @Nullable public V reload(K key) throws IgniteCheckedException;

    /**
     * Asynchronously reloads a single key from persistent storage. This method
     * delegates to {@link CacheStore#load(IgniteTx, Object)}
     * method.
     * <h2 class="header">Transactions</h2>
     * This method does not participate in transactions, however it does not violate
     * cache integrity and can be used safely with or without transactions.
     *
     * @param key Key to reload.
     * @return Future to be completed whenever the entry is reloaded.
     */
    public IgniteInternalFuture<V> reloadAsync(K key);

    /**
     * Reloads all currently cached keys form persistent storage.
     * <h2 class="header">Transactions</h2>
     * This method does not participate in transactions, however it does not violate
     * cache integrity and can be used safely with or without transactions.
     *
     * @throws IgniteCheckedException If reloading failed.
     */
    public void reloadAll() throws IgniteCheckedException;

    /**
     * Asynchronously reloads all specified entries from underlying
     * persistent storage.
     * <h2 class="header">Transactions</h2>
     * This method does not participate in transactions, however it does not violate
     * cache integrity and can be used safely with or without transactions.
     *
     * @return Future which will complete whenever {@code reload} completes.
     */
    public IgniteInternalFuture<?> reloadAllAsync();

    /**
     * Reloads specified entries from underlying persistent storage.
     * <h2 class="header">Transactions</h2>
     * This method does not participate in transactions, however it does not violate
     * cache integrity and can be used safely with or without transactions.
     *
     * @param keys Keys to reload.
     * @throws IgniteCheckedException if reloading failed.
     */
    public void reloadAll(@Nullable Collection<? extends K> keys) throws IgniteCheckedException;

    /**
     * Asynchronously reloads all specified entries from underlying
     * persistent storage.
     * <h2 class="header">Transactions</h2>
     * This method does not participate in transactions, however it does not violate
     * cache integrity and can be used safely with or without transactions.
     *
     * @param keys Keys to reload.
     * @return Future which will complete whenever {@code reload} completes.
     */
    public IgniteInternalFuture<?> reloadAllAsync(@Nullable Collection<? extends K> keys);

    /**
     * Peeks at in-memory cached value using default {@link GridCachePeekMode#SMART}
     * peek mode.
     * <p>
     * This method will not load value from any persistent store or from a remote node.
     * <h2 class="header">Transactions</h2>
     * This method does not participate in any transactions, however, it will
     * peek at transactional value according to the {@link GridCachePeekMode#SMART} mode
     * semantics. If you need to look at global cached value even from within transaction,
     * you can use {@link GridCache#peek(Object, Collection)} method.
     *
     * @param key Entry key.
     * @return Peeked value.
     * @throws NullPointerException If key is {@code null}.
     */
    @Nullable public V peek(K key);

    /**
     * @param key Key.
     * @param peekModes Peek modes.
     * @return Value.
     */
    @Nullable public V localPeek(K key, CachePeekMode[] peekModes) throws IgniteCheckedException;

    /**
     * Peeks at cached value using optional set of peek modes. This method will sequentially
     * iterate over given peek modes in the order passed in, and try to peek at value using
     * each peek mode. Once a {@code non-null} value is found, it will be immediately returned.
     * <p>
     * Note that if modes are not provided this method works exactly the same way as
     * {@link #peek(Object)}, implicitly using {@link GridCachePeekMode#SMART} mode.
     * <h2 class="header">Transactions</h2>
     * This method does not participate in any transactions, however, it may
     * peek at transactional value depending on the peek modes used.
     *
     * @param key Entry key.
     * @param modes Optional set of peek modes.
     * @return Peeked value.
     * @throws IgniteCheckedException If peek operation failed.
     * @throws NullPointerException If key is {@code null}.
     */
    @Nullable public V peek(K key, @Nullable Collection<GridCachePeekMode> modes) throws IgniteCheckedException;

    /**
     * Retrieves value mapped to the specified key from cache. Value will only be returned if
     * its entry passed the optional filter provided. Filter check is atomic, and therefore the
     * returned value is guaranteed to be consistent with the filter. The return value of {@code null}
     * means entry did not pass the provided filter or cache has no mapping for the
     * key.
     * <p>
     * If the value is not present in cache, then it will be looked up from swap storage. If
     * it's not present in swap, or if swap is disable, and if read-through is allowed, value
     * will be loaded from {@link CacheStore} persistent storage via
     * {@link CacheStore#load(IgniteTx, Object)} method.
     * <h2 class="header">Transactions</h2>
     * This method is transactional and will enlist the entry into ongoing transaction
     * if there is one.
     * <h2 class="header">Cache Flags</h2>
     * This method is not available if {@link CacheFlag#LOCAL} flag is set on projection.
     *
     * @param key Key to retrieve the value for.
     * @return Value for the given key.
     * @throws IgniteCheckedException If get operation failed.
     * @throws CacheFlagException If failed projection flags validation.
     * @throws NullPointerException if the key is {@code null}.
     */
    @Nullable public V get(K key) throws IgniteCheckedException;

    /**
     * Asynchronously retrieves value mapped to the specified key from cache. Value will only be returned if
     * its entry passed the optional filter provided. Filter check is atomic, and therefore the
     * returned value is guaranteed to be consistent with the filter. The return value of {@code null}
     * means entry did not pass the provided filter or cache has no mapping for the
     * key.
     * <p>
     * If the value is not present in cache, then it will be looked up from swap storage. If
     * it's not present in swap, or if swap is disabled, and if read-through is allowed, value
     * will be loaded from {@link CacheStore} persistent storage via
     * {@link CacheStore#load(IgniteTx, Object)} method.
     * <h2 class="header">Transactions</h2>
     * This method is transactional and will enlist the entry into ongoing transaction
     * if there is one.
     * <h2 class="header">Cache Flags</h2>
     * This method is not available if {@link CacheFlag#LOCAL} flag is set on projection.
     *
     * @param key Key for the value to get.
     * @return Future for the get operation.
     * @throws NullPointerException if the key is {@code null}.
     * @throws CacheFlagException If projection flags validation failed.
     */
    public IgniteInternalFuture<V> getAsync(K key);

    /**
     * Retrieves values mapped to the specified keys from cache. Value will only be returned if
     * its entry passed the optional filter provided. Filter check is atomic, and therefore the
     * returned value is guaranteed to be consistent with the filter. If requested key-value pair
     * is not present in the returned map, then it means that its entry did not pass the provided
     * filter or cache has no mapping for the key.
     * <p>
     * If some value is not present in cache, then it will be looked up from swap storage. If
     * it's not present in swap, or if swap is disabled, and if read-through is allowed, value
     * will be loaded from {@link CacheStore} persistent storage via
     * {@link CacheStore#loadAll(IgniteTx, Collection, org.apache.ignite.lang.IgniteBiInClosure)} method.
     * <h2 class="header">Transactions</h2>
     * This method is transactional and will enlist the entry into ongoing transaction
     * if there is one.
     * <h2 class="header">Cache Flags</h2>
     * This method is not available if {@link CacheFlag#LOCAL} flag is set on projection.
     *
     * @param keys Keys to get.
     * @return Map of key-value pairs.
     * @throws IgniteCheckedException If get operation failed.
     * @throws CacheFlagException If failed projection flags validation.
     */
    public Map<K, V> getAll(@Nullable Collection<? extends K> keys) throws IgniteCheckedException;

    /**
     * Asynchronously retrieves values mapped to the specified keys from cache. Value will only be returned if
     * its entry passed the optional filter provided. Filter check is atomic, and therefore the
     * returned value is guaranteed to be consistent with the filter. If requested key-value pair
     * is not present in the returned map, then it means that its entry did not pass the provided
     * filter or cache has no mapping for the key.
     * <p>
     * If some value is not present in cache, then it will be looked up from swap storage. If
     * it's not present in swap, or if swap is disabled, and if read-through is allowed, value
     * will be loaded from {@link CacheStore} persistent storage via
     * {@link CacheStore#loadAll(IgniteTx, Collection, org.apache.ignite.lang.IgniteBiInClosure)} method.
     * <h2 class="header">Transactions</h2>
     * This method is transactional and will enlist the entry into ongoing transaction
     * if there is one.
     * <h2 class="header">Cache Flags</h2>
     * This method is not available if {@link CacheFlag#LOCAL} flag is set on projection.
     *
     * @param keys Key for the value to get.
     * @return Future for the get operation.
     * @throws CacheFlagException If projection flags validation failed.
     */
    public IgniteInternalFuture<Map<K, V>> getAllAsync(@Nullable Collection<? extends K> keys);

    /**
     * Stores given key-value pair in cache. If filters are provided, then entries will
     * be stored in cache only if they pass the filter. Note that filter check is atomic,
     * so value stored in cache is guaranteed to be consistent with the filters. If cache
     * previously contained value for the given key, then this value is returned.
     * In case of {@link CacheMode#PARTITIONED} or {@link CacheMode#REPLICATED} caches,
     * the value will be loaded from the primary node, which in its turn may load the value
     * from the swap storage, and consecutively, if it's not in swap,
     * from the underlying persistent storage. If value has to be loaded from persistent
     * storage,  {@link CacheStore#load(IgniteTx, Object)} method will be used.
     * <p>
     * If the returned value is not needed, method {@link #putx(Object, Object, org.apache.ignite.lang.IgnitePredicate[])} should
     * always be used instead of this one to avoid the overhead associated with returning of the previous value.
     * <p>
     * If write-through is enabled, the stored value will be persisted to {@link CacheStore}
     * via {@link CacheStore#put(IgniteTx, Object, Object)} method.
     * <h2 class="header">Transactions</h2>
     * This method is transactional and will enlist the entry into ongoing transaction
     * if there is one.
     * <h2 class="header">Cache Flags</h2>
     * This method is not available if any of the following flags are set on projection:
     * {@link CacheFlag#LOCAL}, {@link CacheFlag#READ}.
     *
     * @param key Key to store in cache.
     * @param val Value to be associated with the given key.
     * @param filter Optional filter to check prior to putting value in cache. Note
     *      that filter check is atomic with put operation.
     * @return Previous value associated with specified key, or {@code null}
     *  if entry did not pass the filter, or if there was no mapping for the key in swap
     *  or in persistent storage.
     * @throws NullPointerException If either key or value are {@code null}.
     * @throws IgniteCheckedException If put operation failed.
     * @throws CacheFlagException If projection flags validation failed.
     */
    @Nullable public V put(K key, V val, @Nullable IgnitePredicate<CacheEntry<K, V>>... filter)
        throws IgniteCheckedException;

    /**
     * Asynchronously stores given key-value pair in cache. If filters are provided, then entries will
     * be stored in cache only if they pass the filter. Note that filter check is atomic,
     * so value stored in cache is guaranteed to be consistent with the filters. If cache
     * previously contained value for the given key, then this value is returned. Otherwise,
     * in case of {@link CacheMode#REPLICATED} caches, the value will be loaded from swap
     * and, if it's not there, and read-through is allowed, from the underlying
     * {@link CacheStore} storage. In case of {@link CacheMode#PARTITIONED} caches,
     * the value will be loaded from the primary node, which in its turn may load the value
     * from the swap storage, and consecutively, if it's not in swap and read-through is allowed,
     * from the underlying persistent storage. If value has to be loaded from persistent
     * storage,  {@link CacheStore#load(IgniteTx, Object)} method will be used.
     * <p>
     * If the returned value is not needed, method {@link #putx(Object, Object, org.apache.ignite.lang.IgnitePredicate[])} should
     * always be used instead of this one to avoid the overhead associated with returning of the previous value.
     * <p>
     * If write-through is enabled, the stored value will be persisted to {@link CacheStore}
     * via {@link CacheStore#put(IgniteTx, Object, Object)} method.
     * <h2 class="header">Transactions</h2>
     * This method is transactional and will enlist the entry into ongoing transaction
     * if there is one.
     * <h2 class="header">Cache Flags</h2>
     * This method is not available if any of the following flags are set on projection:
     * {@link CacheFlag#LOCAL}, {@link CacheFlag#READ}.
     *
     * @param key Key to store in cache.
     * @param val Value to be associated with the given key.
     * @param filter Optional filter to check prior to putting value in cache. Note
     *      that filter check is atomic with put operation.
     * @return Future for the put operation.
     * @throws NullPointerException If either key or value are {@code null}.
     * @throws CacheFlagException If projection flags validation failed.
     */
    public IgniteInternalFuture<V> putAsync(K key, V val, @Nullable IgnitePredicate<CacheEntry<K, V>>... filter);

    /**
     * Stores given key-value pair in cache. If filters are provided, then entries will
     * be stored in cache only if they pass the filter. Note that filter check is atomic,
     * so value stored in cache is guaranteed to be consistent with the filters.
     * <p>
     * This method will return {@code true} if value is stored in cache and {@code false} otherwise.
     * Unlike {@link #put(Object, Object, org.apache.ignite.lang.IgnitePredicate[])} method, it does not return previous
     * value and, therefore, does not have any overhead associated with returning a value. It
     * should be used whenever return value is not required.
     * <p>
     * If write-through is enabled, the stored value will be persisted to {@link CacheStore}
     * via {@link CacheStore#put(IgniteTx, Object, Object)} method.
     * <h2 class="header">Transactions</h2>
     * This method is transactional and will enlist the entry into ongoing transaction
     * if there is one.
     * <h2 class="header">Cache Flags</h2>
     * This method is not available if any of the following flags are set on projection:
     * {@link CacheFlag#LOCAL}, {@link CacheFlag#READ}.
     *
     * @param key Key to store in cache.
     * @param val Value to be associated with the given key.
     * @param filter Optional filter to check prior to putting value in cache. Note
     *      that filter check is atomic with put operation.
     * @return {@code True} if optional filter passed and value was stored in cache,
     *      {@code false} otherwise. Note that this method will return {@code true} if filter is not
     *      specified.
     * @throws NullPointerException If either key or value are {@code null}.
     * @throws IgniteCheckedException If put operation failed.
     * @throws CacheFlagException If projection flags validation failed.
     */
    public boolean putx(K key, V val, @Nullable IgnitePredicate<CacheEntry<K, V>>... filter)
        throws IgniteCheckedException;

    /**
     * Stores given key-value pair in cache. If filters are provided, then entries will
     * be stored in cache only if they pass the filter. Note that filter check is atomic,
     * so value stored in cache is guaranteed to be consistent with the filters.
     * <p>
     * This method will return {@code true} if value is stored in cache and {@code false} otherwise.
     * Unlike {@link #put(Object, Object, org.apache.ignite.lang.IgnitePredicate[])} method, it does not return previous
     * value and, therefore, does not have any overhead associated with returning of a value. It
     * should always be used whenever return value is not required.
     * <p>
     * If write-through is enabled, the stored value will be persisted to {@link CacheStore}
     * via {@link CacheStore#put(IgniteTx, Object, Object)} method.
     * <h2 class="header">Transactions</h2>
     * This method is transactional and will enlist the entry into ongoing transaction
     * if there is one.
     * <h2 class="header">Cache Flags</h2>
     * This method is not available if any of the following flags are set on projection:
     * {@link CacheFlag#LOCAL}, {@link CacheFlag#READ}.
     *
     * @param key Key to store in cache.
     * @param val Value to be associated with the given key.
     * @param filter Optional filter to check prior to putting value in cache. Note
     *      that filter check is atomic with put operation.
     * @return Future for the put operation. Future will return {@code true} if optional filter
     *      passed and value was stored in cache, {@code false} otherwise. Note that future will
     *      return {@code true} if filter is not specified.
     * @throws NullPointerException If either key or value are {@code null}.
     * @throws CacheFlagException If projection flags validation failed.
     */
    public IgniteInternalFuture<Boolean> putxAsync(K key, V val, @Nullable IgnitePredicate<CacheEntry<K, V>>... filter);

    /**
     * Stores given key-value pair in cache only if cache had no previous mapping for it. If cache
     * previously contained value for the given key, then this value is returned.
     * In case of {@link CacheMode#PARTITIONED} or {@link CacheMode#REPLICATED} caches,
     * the value will be loaded from the primary node, which in its turn may load the value
     * from the swap storage, and consecutively, if it's not in swap,
     * from the underlying persistent storage. If value has to be loaded from persistent
     * storage, {@link CacheStore#load(IgniteTx, Object)} method will be used.
     * <p>
     * If the returned value is not needed, method {@link #putxIfAbsent(Object, Object)} should
     * always be used instead of this one to avoid the overhead associated with returning of the
     * previous value.
     * <p>
     * If write-through is enabled, the stored value will be persisted to {@link CacheStore}
     * via {@link CacheStore#put(IgniteTx, Object, Object)} method.
     * <h2 class="header">Transactions</h2>
     * This method is transactional and will enlist the entry into ongoing transaction
     * if there is one.
     * <h2 class="header">Cache Flags</h2>
     * This method is not available if any of the following flags are set on projection:
     * {@link CacheFlag#LOCAL}, {@link CacheFlag#READ}.
     *
     * @param key Key to store in cache.
     * @param val Value to be associated with the given key.
     * @return Previously contained value regardless of whether put happened or not.
     * @throws NullPointerException If either key or value are {@code null}.
     * @throws IgniteCheckedException If put operation failed.
     * @throws CacheFlagException If projection flags validation failed.
     */
    @Nullable public V putIfAbsent(K key, V val) throws IgniteCheckedException;

    /**
     * Asynchronously stores given key-value pair in cache only if cache had no previous mapping for it. If cache
     * previously contained value for the given key, then this value is returned. In case of
     * {@link CacheMode#PARTITIONED} or {@link CacheMode#REPLICATED} caches,
     * the value will be loaded from the primary node, which in its turn may load the value
     * from the swap storage, and consecutively, if it's not in swap,
     * from the underlying persistent storage. If value has to be loaded from persistent
     * storage, {@link CacheStore#load(IgniteTx, Object)} method will be used.
     * <p>
     * If the returned value is not needed, method {@link #putxIfAbsentAsync(Object, Object)} should
     * always be used instead of this one to avoid the overhead associated with returning of the
     * previous value.
     * <p>
     * If write-through is enabled, the stored value will be persisted to {@link CacheStore}
     * via {@link CacheStore#put(IgniteTx, Object, Object)} method.
     * <h2 class="header">Transactions</h2>
     * This method is transactional and will enlist the entry into ongoing transaction
     * if there is one.
     * <h2 class="header">Cache Flags</h2>
     * This method is not available if any of the following flags are set on projection:
     * {@link CacheFlag#LOCAL}, {@link CacheFlag#READ}.
     *
     * @param key Key to store in cache.
     * @param val Value to be associated with the given key.
     * @return Future of put operation which will provide previously contained value
     *   regardless of whether put happened or not.
     * @throws NullPointerException If either key or value are {@code null}.
     * @throws CacheFlagException If projection flags validation failed.
     */
    public IgniteInternalFuture<V> putIfAbsentAsync(K key, V val);

    /**
     * Stores given key-value pair in cache only if cache had no previous mapping for it.
     * <p>
     * This method will return {@code true} if value is stored in cache and {@code false} otherwise.
     * Unlike {@link #putIfAbsent(Object, Object)} method, it does not return previous
     * value and, therefore, does not have any overhead associated with returning of a value. It
     * should always be used whenever return value is not required.
     * <p>
     * If write-through is enabled, the stored value will be persisted to {@link CacheStore}
     * via {@link CacheStore#put(IgniteTx, Object, Object)} method.
     * <h2 class="header">Transactions</h2>
     * This method is transactional and will enlist the entry into ongoing transaction
     * if there is one.
     * <h2 class="header">Cache Flags</h2>
     * This method is not available if any of the following flags are set on projection:
     * {@link CacheFlag#LOCAL}, {@link CacheFlag#READ}.
     *
     * @param key Key to store in cache.
     * @param val Value to be associated with the given key.
     * @return {@code true} if value is stored in cache and {@code false} otherwise.
     * @throws NullPointerException If either key or value are {@code null}.
     * @throws IgniteCheckedException If put operation failed.
     * @throws CacheFlagException If projection flags validation failed.
     */
    public boolean putxIfAbsent(K key, V val) throws IgniteCheckedException;

    /**
     * Asynchronously stores given key-value pair in cache only if cache had no previous mapping for it.
     * <p>
     * This method will return {@code true} if value is stored in cache and {@code false} otherwise.
     * Unlike {@link #putIfAbsent(Object, Object)} method, it does not return previous
     * value and, therefore, does not have any overhead associated with returning of a value. It
     * should always be used whenever return value is not required.
     * <p>
     * If write-through is enabled, the stored value will be persisted to {@link CacheStore}
     * via {@link CacheStore#put(IgniteTx, Object, Object)} method.
     * <h2 class="header">Transactions</h2>
     * This method is transactional and will enlist the entry into ongoing transaction
     * if there is one.
     * <h2 class="header">Cache Flags</h2>
     * This method is not available if any of the following flags are set on projection:
     * {@link CacheFlag#LOCAL}, {@link CacheFlag#READ}.
     *
     * @param key Key to store in cache.
     * @param val Value to be associated with the given key.
     * @return Future for this put operation.
     * @throws NullPointerException If either key or value are {@code null}.
     * @throws CacheFlagException If projection flags validation failed.
     */
    public IgniteInternalFuture<Boolean> putxIfAbsentAsync(K key, V val);

    /**
     * Stores given key-value pair in cache only if there is a previous mapping for it.
     * In case of {@link CacheMode#PARTITIONED} or {@link CacheMode#REPLICATED} caches,
     * the value will be loaded from the primary node, which in its turn may load the value
     * from the swap storage, and consecutively, if it's not in swap,
     * from the underlying persistent storage. If value has to be loaded from persistent
     * storage, {@link CacheStore#load(IgniteTx, Object)} method will be used.
     * <p>
     * If the returned value is not needed, method {@link #replacex(Object, Object)} should
     * always be used instead of this one to avoid the overhead associated with returning of the
     * previous value.
     * <p>
     * If write-through is enabled, the stored value will be persisted to {@link CacheStore}
     * via {@link CacheStore#put(IgniteTx, Object, Object)} method.
     * <h2 class="header">Transactions</h2>
     * This method is transactional and will enlist the entry into ongoing transaction
     * if there is one.
     * <h2 class="header">Cache Flags</h2>
     * This method is not available if any of the following flags are set on projection:
     * {@link CacheFlag#LOCAL}, {@link CacheFlag#READ}.
     *
     * @param key Key to store in cache.
     * @param val Value to be associated with the given key.
     * @return Previously contained value regardless of whether replace happened or not.
     * @throws NullPointerException If either key or value are {@code null}.
     * @throws IgniteCheckedException If replace operation failed.
     * @throws CacheFlagException If projection flags validation failed.
     */
    @Nullable public V replace(K key, V val) throws IgniteCheckedException;

    /**
     * Asynchronously stores given key-value pair in cache only if there is a previous mapping for it. If cache
     * previously contained value for the given key, then this value is returned.In case of
     * {@link CacheMode#PARTITIONED} caches, the value will be loaded from the primary node,
     * which in its turn may load the value from the swap storage, and consecutively, if it's not in swap,
     * from the underlying persistent storage. If value has to be loaded from persistent
     * storage, {@link CacheStore#load(IgniteTx, Object)} method will be used.
     * <p>
     * If the returned value is not needed, method {@link #replacex(Object, Object)} should
     * always be used instead of this one to avoid the overhead associated with returning of the
     * previous value.
     * <p>
     * If write-through is enabled, the stored value will be persisted to {@link CacheStore}
     * via {@link CacheStore#put(IgniteTx, Object, Object)} method.
     * <h2 class="header">Transactions</h2>
     * This method is transactional and will enlist the entry into ongoing transaction
     * if there is one.
     * <h2 class="header">Cache Flags</h2>
     * This method is not available if any of the following flags are set on projection:
     * {@link CacheFlag#LOCAL}, {@link CacheFlag#READ}.
     *
     * @param key Key to store in cache.
     * @param val Value to be associated with the given key.
     * @return Future for replace operation.
     * @throws NullPointerException If either key or value are {@code null}.
     * @throws CacheFlagException If projection flags validation failed.
     */
    public IgniteInternalFuture<V> replaceAsync(K key, V val);

    /**
     * Stores given key-value pair in cache only if only if there is a previous mapping for it.
     * <p>
     * This method will return {@code true} if value is stored in cache and {@code false} otherwise.
     * Unlike {@link #replace(Object, Object)} method, it does not return previous
     * value and, therefore, does not have any overhead associated with returning of a value. It
     * should always be used whenever return value is not required.
     * <p>
     * If write-through is enabled, the stored value will be persisted to {@link CacheStore}
     * via {@link CacheStore#put(IgniteTx, Object, Object)} method.
     * <h2 class="header">Transactions</h2>
     * This method is transactional and will enlist the entry into ongoing transaction
     * if there is one.
     * <h2 class="header">Cache Flags</h2>
     * This method is not available if any of the following flags are set on projection:
     * {@link CacheFlag#LOCAL}, {@link CacheFlag#READ}.
     *
     * @param key Key to store in cache.
     * @param val Value to be associated with the given key.
     * @return {@code True} if replace happened, {@code false} otherwise.
     * @throws NullPointerException If either key or value are {@code null}.
     * @throws IgniteCheckedException If replace operation failed.
     * @throws CacheFlagException If projection flags validation failed.
     */
    public boolean replacex(K key, V val) throws IgniteCheckedException;

    /**
     * Asynchronously stores given key-value pair in cache only if only if there is a previous mapping for it.
     * <p>
     * This method will return {@code true} if value is stored in cache and {@code false} otherwise.
     * Unlike {@link #replaceAsync(Object, Object)} method, it does not return previous
     * value and, therefore, does not have any overhead associated with returning of a value. It
     * should always be used whenever return value is not required.
     * <p>
     * If write-through is enabled, the stored value will be persisted to {@link CacheStore}
     * via {@link CacheStore#put(IgniteTx, Object, Object)} method.
     * <h2 class="header">Transactions</h2>
     * This method is transactional and will enlist the entry into ongoing transaction
     * if there is one.
     * <h2 class="header">Cache Flags</h2>
     * This method is not available if any of the following flags are set on projection:
     * {@link CacheFlag#LOCAL}, {@link CacheFlag#READ}.
     *
     * @param key Key to store in cache.
     * @param val Value to be associated with the given key.
     * @return Future for the replace operation.
     * @throws NullPointerException If either key or value are {@code null}.
     * @throws CacheFlagException If projection flags validation failed.
     */
    public IgniteInternalFuture<Boolean> replacexAsync(K key, V val);

    /**
     * Stores given key-value pair in cache only if only if the previous value is equal to the
     * {@code 'oldVal'} passed in.
     * <p>
     * This method will return {@code true} if value is stored in cache and {@code false} otherwise.
     * <p>
     * If write-through is enabled, the stored value will be persisted to {@link CacheStore}
     * via {@link CacheStore#put(IgniteTx, Object, Object)} method.
     * <h2 class="header">Transactions</h2>
     * This method is transactional and will enlist the entry into ongoing transaction
     * if there is one.
     * <h2 class="header">Cache Flags</h2>
     * This method is not available if any of the following flags are set on projection:
     * {@link CacheFlag#LOCAL}, {@link CacheFlag#READ}.
     *
     * @param key Key to store in cache.
     * @param oldVal Old value to match.
     * @param newVal Value to be associated with the given key.
     * @return {@code True} if replace happened, {@code false} otherwise.
     * @throws NullPointerException If either key or value are {@code null}.
     * @throws IgniteCheckedException If replace operation failed.
     * @throws CacheFlagException If projection flags validation failed.
     */
    public boolean replace(K key, V oldVal, V newVal) throws IgniteCheckedException;

    /**
     * Asynchronously stores given key-value pair in cache only if only if the previous value is equal to the
     * {@code 'oldVal'} passed in.
     * <p>
     * This method will return {@code true} if value is stored in cache and {@code false} otherwise.
     * <p>
     * If write-through is enabled, the stored value will be persisted to {@link CacheStore}
     * via {@link CacheStore#put(IgniteTx, Object, Object)} method.
     * <h2 class="header">Transactions</h2>
     * This method is transactional and will enlist the entry into ongoing transaction
     * if there is one.
     * <h2 class="header">Cache Flags</h2>
     * This method is not available if any of the following flags are set on projection:
     * {@link CacheFlag#LOCAL}, {@link CacheFlag#READ}.
     *
     * @param key Key to store in cache.
     * @param oldVal Old value to match.
     * @param newVal Value to be associated with the given key.
     * @return Future for the replace operation.
     * @throws NullPointerException If either key or value are {@code null}.
     * @throws CacheFlagException If projection flags validation failed.
     */
    public IgniteInternalFuture<Boolean> replaceAsync(K key, V oldVal, V newVal);

    /**
     * Stores given key-value pairs in cache. If filters are provided, then entries will
     * be stored in cache only if they pass the filter. Note that filter check is atomic,
     * so value stored in cache is guaranteed to be consistent with the filters.
     * <p>
     * If write-through is enabled, the stored values will be persisted to {@link CacheStore}
     * via {@link CacheStore#putAll(IgniteTx, Map)} method.
     * <h2 class="header">Transactions</h2>
     * This method is transactional and will enlist the entry into ongoing transaction
     * if there is one.
     * <h2 class="header">Cache Flags</h2>
     * This method is not available if any of the following flags are set on projection:
     * {@link CacheFlag#LOCAL}, {@link CacheFlag#READ}.
     *
     * @param m Key-value pairs to store in cache.
     * @param filter Optional entry filter. If provided, then entry will
     *      be stored only if the filter returned {@code true}.
     * @throws IgniteCheckedException If put operation failed.
     * @throws CacheFlagException If projection flags validation failed.
     */
    public void putAll(@Nullable Map<? extends K, ? extends V> m,
        @Nullable IgnitePredicate<CacheEntry<K, V>>... filter) throws IgniteCheckedException;

    /**
     * Asynchronously stores given key-value pairs in cache. If filters are provided, then entries will
     * be stored in cache only if they pass the filter. Note that filter check is atomic,
     * so value stored in cache is guaranteed to be consistent with the filters.
     * <p>
     * If write-through is enabled, the stored values will be persisted to {@link CacheStore}
     * via {@link CacheStore#putAll(IgniteTx, Map)} method.
     * <h2 class="header">Transactions</h2>
     * This method is transactional and will enlist the entry into ongoing transaction
     * if there is one.
     * <h2 class="header">Cache Flags</h2>
     * This method is not available if any of the following flags are set on projection:
     * {@link CacheFlag#LOCAL}, {@link CacheFlag#READ}.
     *
     * @param m Key-value pairs to store in cache.
     * @param filter Optional entry filter. If provided, then entry will
     *      be stored only if the filter returned {@code true}.
     * @return Future for putAll operation.
     * @throws CacheFlagException If projection flags validation failed.
     */
    public IgniteInternalFuture<?> putAllAsync(@Nullable Map<? extends K, ? extends V> m,
        @Nullable IgnitePredicate<CacheEntry<K, V>>... filter);

    /**
     * Set of keys cached on this node. You can remove elements from this set, but you cannot add elements
     * to this set. All removal operation will be reflected on the cache itself.
     * <p>
     * Iterator over this set will not fail if set was concurrently updated
     * by another thread. This means that iterator may or may not return latest
     * keys depending on whether they were added before or after current
     * iterator position.
     * <p>
     * NOTE: this operation is not distributed and returns only the keys cached on this node.
     *
     * @return Key set for this cache projection.
     */
    public Set<K> keySet();

    /**
     * Set of keys cached on this node. You can remove elements from this set, but you cannot add elements
     * to this set. All removal operation will be reflected on the cache itself.
     * <p>
     * Iterator over this set will not fail if set was concurrently updated
     * by another thread. This means that iterator may or may not return latest
     * keys depending on whether they were added before or after current
     * iterator position.
     * <p>
     * NOTE: this operation is not distributed and returns only the keys cached on this node.
     *
     * @param filter Optional filter to check prior to getting key form cache. Note
     * that filter is checked atomically together with get operation.
     * @return Key set for this cache projection.
     */
    public Set<K> keySet(@Nullable IgnitePredicate<CacheEntry<K, V>>... filter);

    /**
     * Set of keys for which this node is primary.
     * This set is dynamic and may change with grid topology changes.
     * Note that this set will contain mappings for all keys, even if their values are
     * {@code null} because they were invalidated. You can remove elements from
     * this set, but you cannot add elements to this set. All removal operation will be
     * reflected on the cache itself.
     * <p>
     * Iterator over this set will not fail if set was concurrently updated
     * by another thread. This means that iterator may or may not return latest
     * keys depending on whether they were added before or after current
     * iterator position.
     * <p>
     * NOTE: this operation is not distributed and returns only the keys cached on this node.
     *
     * @return Primary key set for the current node.
     */
    public Set<K> primaryKeySet();

    /**
     * Collection of values cached on this node. You can remove
     * elements from this collection, but you cannot add elements to this collection.
     * All removal operation will be reflected on the cache itself.
     * <p>
     * Iterator over this collection will not fail if collection was
     * concurrently updated by another thread. This means that iterator may or
     * may not return latest values depending on whether they were added before
     * or after current iterator position.
     * <p>
     * NOTE: this operation is not distributed and returns only the values cached on this node.
     *
     * @return Collection of cached values.
     */
    public Collection<V> values();

    /**
     * Collection of cached values for which this node is primary.
     * This collection is dynamic and may change with grid topology changes.
     * Note that this collection will not contain values that are {@code null}
     * because they were invalided. You can remove elements from this collection,
     * but you cannot add elements to this collection. All removal operation will be
     * reflected on the cache itself.
     * <p>
     * Iterator over this collection will not fail if collection was
     * concurrently updated by another thread. This means that iterator may or
     * may not return latest values depending on whether they were added before
     * or after current iterator position.
     * <p>
     * NOTE: this operation is not distributed and returns only the values cached on this node.
     *
     * @return Collection of primary cached values for the current node.
     */
    public Collection<V> primaryValues();

    /**
     * Gets set of all entries cached on this node. You can remove
     * elements from this set, but you cannot add elements to this set.
     * All removal operation will be reflected on the cache itself.
     * <p>
     * NOTE: this operation is not distributed and returns only the entries cached on this node.
     *
     * @return Entries that pass through key filter.
     */
    public Set<CacheEntry<K, V>> entrySet();

    /**
     * Gets set containing cache entries that belong to provided partition or {@code null}
     * if partition is not found locally.
     * <p>
     * NOTE: this operation is not distributed and returns only the entries cached on this node.
     *
     * @param part Partition.
     * @return Set containing partition's entries or {@code null} if partition is
     *      not found locally.
     */
    @Nullable public Set<CacheEntry<K, V>> entrySet(int part);

    /**
     * Gets set of cache entries for which this node is primary.
     * This set is dynamic and may change with grid topology changes. You can remove
     * elements from this set, but you cannot add elements to this set.
     * All removal operation will be reflected on the cache itself.
     * <p>
     * NOTE: this operation is not distributed and returns only the entries cached on this node.
     *
     * @return Primary cache entries that pass through key filter.
     */
    public Set<CacheEntry<K, V>> primaryEntrySet();

    /**
     * Starts transaction with default isolation, concurrency, timeout, and invalidation policy.
     * All defaults are set in {@link CacheConfiguration} at startup.
     *
     * @return New transaction
     * @throws IllegalStateException If transaction is already started by this thread.
     * @throws UnsupportedOperationException If cache is {@link CacheAtomicityMode#ATOMIC}.
     */
    public IgniteTx txStart() throws IllegalStateException;

    /**
     * Starts new transaction with the specified concurrency and isolation.
     *
     * @param concurrency Concurrency.
     * @param isolation Isolation.
     * @return New transaction.
     * @throws IllegalStateException If transaction is already started by this thread.
     * @throws UnsupportedOperationException If cache is {@link CacheAtomicityMode#ATOMIC}.
     */
    public IgniteTx txStart(IgniteTxConcurrency concurrency, IgniteTxIsolation isolation);

    /**
     * @param concurrency Concurrency.
     * @param isolation Isolation.
     * @return New transaction.
     */
    public IgniteInternalTx txStartEx(IgniteTxConcurrency concurrency, IgniteTxIsolation isolation);

    /**
     * Starts transaction with specified isolation, concurrency, timeout, invalidation flag,
     * and number of participating entries.
     *
     * @param concurrency Concurrency.
     * @param isolation Isolation.
     * @param timeout Timeout.
     * @param txSize Number of entries participating in transaction (may be approximate).
     * @return New transaction.
     * @throws IllegalStateException If transaction is already started by this thread.
     * @throws UnsupportedOperationException If cache is {@link CacheAtomicityMode#ATOMIC}.
     */
    public IgniteTx txStart(IgniteTxConcurrency concurrency, IgniteTxIsolation isolation, long timeout,
        int txSize);

    /**
     * Starts {@code affinity-group-locked} transaction based on affinity key. In this mode only affinity key
     * is locked and all other entries in transaction are written without locking. However,
     * all keys in such transaction must have the same affinity key. Node on which transaction
     * is started must be primary for the given affinity key (an exception is thrown otherwise).
     * <p>
     * Since only affinity key is locked, and no individual keys, it is user's responsibility to make sure
     * there are no other concurrent explicit updates directly on individual keys participating in the
     * transaction. All updates to the keys involved should always go through {@code affinity-group-locked}
     * transaction, otherwise cache may be left in inconsistent state.
     * <p>
     * If cache sanity check is enabled ({@link org.apache.ignite.configuration.IgniteConfiguration#isCacheSanityCheckEnabled()}),
     * the following checks are performed:
     * <ul>
     *     <li>
     *         An exception will be thrown if affinity key differs from one specified on transaction start.
     *     </li>
     *     <li>
     *         An exception is thrown if entry participating in transaction is externally locked at commit.
     *     </li>
     * </ul>
     *
     * @param affinityKey Affinity key for all entries updated by transaction. This node
     *      must be primary for this key.
     * @param timeout Timeout ({@code 0} for default).
     * @param txSize Number of entries participating in transaction (may be approximate), {@code 0} for default.
     * @param concurrency Transaction concurrency control.
     * @param isolation Cache transaction isolation level.
     * @return Started transaction.
     * @throws IllegalStateException If transaction is already started by this thread.
     * @throws IgniteCheckedException If local node is not primary for any of provided keys.
     * @throws UnsupportedOperationException If cache is {@link CacheAtomicityMode#ATOMIC}.
     */
    public IgniteTx txStartAffinity(Object affinityKey, IgniteTxConcurrency concurrency,
        IgniteTxIsolation isolation, long timeout, int txSize) throws IllegalStateException, IgniteCheckedException;

    /**
     * Starts {@code partition-group-locked} transaction based on partition ID. In this mode the whole partition
     * is locked and all other entries in transaction are written without locking. However,
     * all keys in such transaction must belong to the same partition. Node on which transaction
     * is started must be primary for the given partition (an exception is thrown otherwise).
     * <p>
     * Since only partition is locked, and no individual keys, it is user's responsibility to make sure
     * there are no other concurrent explicit updates directly on individual keys participating in the
     * transaction. All updates to the keys involved should always go through {@code partition-group-locked}
     * transaction, otherwise, cache may be left in inconsistent state.
     * <p>
     * If cache sanity check is enabled ({@link org.apache.ignite.configuration.IgniteConfiguration#isCacheSanityCheckEnabled()}),
     * the following checks are performed:
     * <ul>
     *     <li>
     *         An exception will be thrown if key partition differs from one specified on transaction start.
     *     </li>
     *     <li>
     *         An exception is thrown if entry participating in transaction is externally locked at commit.
     *     </li>
     * </ul>
     *
     * @param partId Partition id for which transaction is started. This node
     *      must be primary for this partition.
     * @param timeout Timeout ({@code 0} for default).
     * @param txSize Number of entries participating in transaction (may be approximate), {@code 0} for default.
     * @param concurrency Transaction concurrency control.
     * @param isolation Cache transaction isolation level.
     * @return Started transaction.
     * @throws IllegalStateException If transaction is already started by this thread.
     * @throws IgniteCheckedException If local node is not primary for any of provided keys.
     * @throws UnsupportedOperationException If cache is {@link CacheAtomicityMode#ATOMIC}.
     */
    public IgniteTx txStartPartition(int partId, IgniteTxConcurrency concurrency,
        IgniteTxIsolation isolation, long timeout, int txSize) throws IllegalStateException, IgniteCheckedException;

    /**
     * Gets transaction started by this thread or {@code null} if this thread does
     * not have a transaction.
     *
     * @return Transaction started by this thread or {@code null} if this thread
     *      does not have a transaction.
     */
    @Nullable public IgniteTx tx();

    /**
     * Gets entry from cache with the specified key. The returned entry can
     * be used even after entry key has been removed from cache. In that
     * case, every operation on returned entry will result in creation of a
     * new entry.
     * <p>
     * Note that this method can return {@code null} if projection is configured as
     * pre-filtered and entry key and value don't pass key-value filter of the projection.
     *
     * @param key Entry key.
     * @return Cache entry or {@code null} if projection pre-filtering was not passed.
     */
    @Nullable public CacheEntry<K, V> entry(K key);

    /**
     * Evicts entry associated with given key from cache. Note, that entry will be evicted
     * only if it's not used (not participating in any locks or transactions).
     * <p>
     * If {@link CacheConfiguration#isSwapEnabled()} is set to {@code true} and
     * {@link CacheFlag#SKIP_SWAP} is not enabled, the evicted entry will
     * be swapped to offheap, and then to disk.
     * <h2 class="header">Cache Flags</h2>
     * This method is not available if any of the following flags are set on projection:
     * {@link CacheFlag#READ}.
     *
     * @param key Key to evict from cache.
     * @return {@code True} if entry could be evicted, {@code false} otherwise.
     */
    public boolean evict(K key);

    /**
     * Attempts to evict all cache entries. Note, that entry will be
     * evicted only if it's not used (not participating in any locks or
     * transactions).
     * <p>
     * If {@link CacheConfiguration#isSwapEnabled()} is set to {@code true} and
     * {@link CacheFlag#SKIP_SWAP} is not enabled, the evicted entry will
     * be swapped to offheap, and then to disk.
     * <h2 class="header">Cache Flags</h2>
     * This method is not available if any of the following flags are set on projection:
     * {@link CacheFlag#READ}.
     */
    public void evictAll();

    /**
     * Attempts to evict all entries associated with keys. Note,
     * that entry will be evicted only if it's not used (not
     * participating in any locks or transactions).
     * <p>
     * If {@link CacheConfiguration#isSwapEnabled()} is set to {@code true} and
     * {@link CacheFlag#SKIP_SWAP} is not enabled, the evicted entry will
     * be swapped to offheap, and then to disk.
     * <h2 class="header">Cache Flags</h2>
     * This method is not available if any of the following flags are set on projection:
     * {@link CacheFlag#READ}.
     *
     * @param keys Keys to evict.
     */
    public void evictAll(@Nullable Collection<? extends K> keys);

    /**
     * Clears all entries from this cache only if the entry is not
     * currently locked or participating in a transaction.
     * <p>
     * If {@link CacheConfiguration#isSwapEnabled()} is set to {@code true} and
     * {@link CacheFlag#SKIP_SWAP} is not enabled, the evicted entries will
     * also be cleared from swap.
     * <p>
     * Note that this operation is local as it merely clears
     * entries from local cache. It does not remove entries from
     * remote caches or from underlying persistent storage.
     * <h2 class="header">Cache Flags</h2>
     * This method is not available if any of the following flags are set on projection:
     * {@link CacheFlag#READ}.
     */
    public void clearLocally();

    /**
     * Clears an entry from this cache and swap storage only if the entry
     * is not currently locked, and is not participating in a transaction.
     * <p>
     * If {@link CacheConfiguration#isSwapEnabled()} is set to {@code true} and
     * {@link CacheFlag#SKIP_SWAP} is not enabled, the evicted entries will
     * also be cleared from swap.
     * <p>
     * Note that this operation is local as it merely clears
     * an entry from local cache. It does not remove entries from
     * remote caches or from underlying persistent storage.
     * <h2 class="header">Cache Flags</h2>
     * This method is not available if any of the following flags are set on projection:
     * {@link CacheFlag#READ}.
     *
     * @param key Key to clearLocally.
     * @return {@code True} if entry was successfully cleared from cache, {@code false}
     *      if entry was in use at the time of this method invocation and could not be
     *      cleared.
     */
    public boolean clearLocally(K key);

    /**
     * Clears cache on all nodes that store it's data. That is, caches are cleared on remote
     * nodes and local node, as opposed to {@link CacheProjection#clearLocally()} method which only
     * clears local node's cache.
     * <p>
     * Ignite will make the best attempt to clear caches on all nodes. If some caches
     * could not be cleared, then exception will be thrown.
     * <p>
     * This method is identical to calling {@link #clear(long) clear(0)}.
     *
     * @throws IgniteCheckedException In case of cache could not be cleared on any of the nodes.
     * @deprecated Deprecated in favor of {@link #clear(long)} method.
     */
    public void clear() throws IgniteCheckedException;

    /**
     * Clears cache on all nodes that store it's data. That is, caches are cleared on remote
     * nodes and local node, as opposed to {@link CacheProjection#clearLocally()} method which only
     * clears local node's cache.
     * <p>
<<<<<<< HEAD
     * Ignite will make the best attempt to clear caches on all nodes. If some caches
=======
     * GridGain will make the best attempt to clearLocally caches on all nodes. If some caches
>>>>>>> bb8b07dc
     * could not be cleared, then exception will be thrown.
     *
     * @param timeout Timeout for clearLocally all task in milliseconds (0 for never).
     *      Set it to larger value for large caches.
     * @throws IgniteCheckedException In case of cache could not be cleared on any of the nodes.
     */
    public void clear(long timeout) throws IgniteCheckedException;

    /**
     * Clears serialized value bytes from entry (if any) leaving only object representation.
     *
     * @param key Key to compact.
     * @throws IgniteCheckedException If failed to compact.
     * @return {@code true} if entry was deleted from cache (i.e. was expired).
     */
    public boolean compact(K key) throws IgniteCheckedException;

    /**
     * Clears serialized value bytes from cache entries (if any) leaving only object representation.
     * @throws IgniteCheckedException If failed to compact.
     */
    public void compactAll() throws IgniteCheckedException;

    /**
     * Removes given key mapping from cache. If cache previously contained value for the given key,
     * then this value is returned. In case of {@link CacheMode#PARTITIONED} or {@link CacheMode#REPLICATED}
     * caches, the value will be loaded from the primary node, which in its turn may load the value
     * from the disk-based swap storage, and consecutively, if it's not in swap,
     * from the underlying persistent storage. If value has to be loaded from persistent
     * storage, {@link CacheStore#load(IgniteTx, Object)} method will be used.
     * <p>
     * If the returned value is not needed, method {@link #removex(Object, org.apache.ignite.lang.IgnitePredicate[])} should
     * always be used instead of this one to avoid the overhead associated with returning of the
     * previous value.
     * <p>
     * If write-through is enabled, the value will be removed from {@link CacheStore}
     * via {@link CacheStore#remove(IgniteTx, Object)} method.
     * <h2 class="header">Transactions</h2>
     * This method is transactional and will enlist the entry into ongoing transaction
     * if there is one.
     * <h2 class="header">Cache Flags</h2>
     * This method is not available if any of the following flags are set on projection:
     * {@link CacheFlag#LOCAL}, {@link CacheFlag#READ}.
     *
     * @param key Key whose mapping is to be removed from cache.
     * @param filter Optional filter to check prior to removing value form cache. Note
     *      that filter is checked atomically together with remove operation.
     * @return Previous value associated with specified key, or {@code null}
     *      if there was no value for this key.
     * @throws NullPointerException If key is {@code null}.
     * @throws IgniteCheckedException If remove operation failed.
     * @throws CacheFlagException If projection flags validation failed.
     */
    @Nullable public V remove(K key, @Nullable IgnitePredicate<CacheEntry<K, V>>... filter)
        throws IgniteCheckedException;

    /**
     * Asynchronously removes given key mapping from cache. If cache previously contained value for the given key,
     * then this value is returned. In case of {@link CacheMode#PARTITIONED} or {@link CacheMode#REPLICATED}
     * caches, the value will be loaded from the primary node, which in its turn may load the value
     * from the swap storage, and consecutively, if it's not in swap,
     * from the underlying persistent storage. If value has to be loaded from persistent
     * storage, {@link CacheStore#load(IgniteTx, Object)} method will be used.
     * <p>
     * If the returned value is not needed, method {@link #removex(Object, org.apache.ignite.lang.IgnitePredicate[])} should
     * always be used instead of this one to avoid the overhead associated with returning of the
     * previous value.
     * <p>
     * If write-through is enabled, the value will be removed from {@link CacheStore}
     * via {@link CacheStore#remove(IgniteTx, Object)} method.
     * <h2 class="header">Transactions</h2>
     * This method is transactional and will enlist the entry into ongoing transaction
     * if there is one.
     * <h2 class="header">Cache Flags</h2>
     * This method is not available if any of the following flags are set on projection:
     * {@link CacheFlag#LOCAL}, {@link CacheFlag#READ}.
     *
     * @param key Key whose mapping is to be removed from cache.
     * @param filter Optional filter to check prior to removing value form cache. Note
     *      that filter is checked atomically together with remove operation.
     * @return Future for the remove operation.
     * @throws NullPointerException if the key is {@code null}.
     * @throws CacheFlagException If projection flags validation failed.
     */
    public IgniteInternalFuture<V> removeAsync(K key, IgnitePredicate<CacheEntry<K, V>>... filter);

    /**
     * Removes given key mapping from cache.
     * <p>
     * This method will return {@code true} if remove did occur, which means that all optionally
     * provided filters have passed and there was something to remove, {@code false} otherwise.
     * <p>
     * If write-through is enabled, the value will be removed from {@link CacheStore}
     * via {@link CacheStore#remove(IgniteTx, Object)} method.
     * <h2 class="header">Transactions</h2>
     * This method is transactional and will enlist the entry into ongoing transaction
     * if there is one.
     * <h2 class="header">Cache Flags</h2>
     * This method is not available if any of the following flags are set on projection:
     * {@link CacheFlag#LOCAL}, {@link CacheFlag#READ}.
     *
     * @param key Key whose mapping is to be removed from cache.
     * @param filter Optional filter to check prior to removing value form cache. Note
     *      that filter is checked atomically together with remove operation.
     * @return {@code True} if filter passed validation and entry was removed, {@code false} otherwise.
     *      Note that if filter is not specified, this method will return {@code true}.
     * @throws NullPointerException if the key is {@code null}.
     * @throws IgniteCheckedException If remove failed.
     * @throws CacheFlagException If projection flags validation failed.
     */
    public boolean removex(K key, @Nullable IgnitePredicate<CacheEntry<K, V>>... filter)
        throws IgniteCheckedException;

    /**
     * Asynchronously removes given key mapping from cache.
     * <p>
     * This method will return {@code true} if remove did occur, which means that all optionally
     * provided filters have passed and there was something to remove, {@code false} otherwise.
     * <p>
     * If write-through is enabled, the value will be removed from {@link CacheStore}
     * via {@link CacheStore#remove(IgniteTx, Object)} method.
     * <h2 class="header">Transactions</h2>
     * This method is transactional and will enlist the entry into ongoing transaction
     * if there is one.
     * <h2 class="header">Cache Flags</h2>
     * This method is not available if any of the following flags are set on projection:
     * {@link CacheFlag#LOCAL}, {@link CacheFlag#READ}.
     *
     * @param key Key whose mapping is to be removed from cache.
     * @param filter Optional filter to check prior to removing value form cache. Note
     *      that filter is checked atomically together with remove operation.
     * @return Future for the remove operation. The future will return {@code true}
     *      if optional filters passed validation and remove did occur, {@code false} otherwise.
     *      Note that if filter is not specified, this method will return {@code true}.
     * @throws NullPointerException if the key is {@code null}.
     * @throws CacheFlagException If projection flags validation failed.
     */
    public IgniteInternalFuture<Boolean> removexAsync(K key,
        @Nullable IgnitePredicate<CacheEntry<K, V>>... filter);

    /**
     * Removes given key mapping from cache if one exists and value is equal to the passed in value.
     * <p>
     * If write-through is enabled, the value will be removed from {@link CacheStore}
     * via {@link CacheStore#remove(IgniteTx, Object)} method.
     * <h2 class="header">Transactions</h2>
     * This method is transactional and will enlist the entry into ongoing transaction
     * if there is one.
     * <h2 class="header">Cache Flags</h2>
     * This method is not available if any of the following flags are set on projection:
     * {@link CacheFlag#LOCAL}, {@link CacheFlag#READ}.
     *
     * @param key Key whose mapping is to be removed from cache.
     * @param val Value to match against currently cached value.
     * @return {@code True} if entry was removed and passed in value matched the cached one,
     *      {@code false} otherwise.
     * @throws NullPointerException if the key or value is {@code null}.
     * @throws IgniteCheckedException If remove failed.
     * @throws CacheFlagException If projection flags validation failed.
     */
    public boolean remove(K key, V val) throws IgniteCheckedException;

    /**
     * Asynchronously removes given key mapping from cache if one exists and value is equal to the passed in value.
     * <p>
     * This method will return {@code true} if remove did occur, which means that all optionally
     * provided filters have passed and there was something to remove, {@code false} otherwise.
     * <p>
     * If write-through is enabled, the value will be removed from {@link CacheStore}
     * via {@link CacheStore#remove(IgniteTx, Object)} method.
     * <h2 class="header">Transactions</h2>
     * This method is transactional and will enlist the entry into ongoing transaction
     * if there is one.
     * <h2 class="header">Cache Flags</h2>
     * This method is not available if any of the following flags are set on projection:
     * {@link CacheFlag#LOCAL}, {@link CacheFlag#READ}.
     *
     * @param key Key whose mapping is to be removed from cache.
     * @param val Value to match against currently cached value.
     * @return Future for the remove operation. The future will return {@code true}
     *      if currently cached value will match the passed in one.
     * @throws NullPointerException if the key or value is {@code null}.
     * @throws CacheFlagException If projection flags validation failed.
     */
    public IgniteInternalFuture<Boolean> removeAsync(K key, V val);

    /**
     * Removes given key mappings from cache for entries for which the optionally passed in filters do
     * pass.
     * <p>
     * If write-through is enabled, the values will be removed from {@link CacheStore}
     * via {@link CacheStore#removeAll(IgniteTx, Collection)} method.
     * <h2 class="header">Transactions</h2>
     * This method is transactional and will enlist the entry into ongoing transaction
     * if there is one.
     * <h2 class="header">Cache Flags</h2>
     * This method is not available if any of the following flags are set on projection:
     * {@link CacheFlag#LOCAL}, {@link CacheFlag#READ}.
     *
     * @param keys Keys whose mappings are to be removed from cache.
     * @param filter Optional filter to check prior to removing value form cache. Note
     *      that filter is checked atomically together with remove operation.
     * @throws IgniteCheckedException If remove failed.
     * @throws CacheFlagException If flags validation failed.
     */
    public void removeAll(@Nullable Collection<? extends K> keys,
        @Nullable IgnitePredicate<CacheEntry<K, V>>... filter) throws IgniteCheckedException;

    /**
     * Asynchronously removes given key mappings from cache for entries for which the optionally
     * passed in filters do pass.
     * <p>
     * If write-through is enabled, the values will be removed from {@link CacheStore}
     * via {@link CacheStore#removeAll(IgniteTx, Collection)} method.
     * <h2 class="header">Transactions</h2>
     * This method is transactional and will enlist the entry into ongoing transaction
     * if there is one.
     * <h2 class="header">Cache Flags</h2>
     * This method is not available if any of the following flags are set on projection:
     * {@link CacheFlag#LOCAL}, {@link CacheFlag#READ}.
     *
     * @param keys Keys whose mappings are to be removed from cache.
     * @param filter Optional filter to check prior to removing value form cache. Note
     *      that filter is checked atomically together with remove operation.
     * @return Future for the remove operation. The future will complete whenever
     *      remove operation completes.
     * @throws CacheFlagException If flags validation failed.
     */
    public IgniteInternalFuture<?> removeAllAsync(@Nullable Collection<? extends K> keys,
        @Nullable IgnitePredicate<CacheEntry<K, V>>... filter);

    /**
     * Removes mappings from cache for entries for which the optionally passed in filters do
     * pass. If passed in filters are {@code null}, then all entries in cache will be enrolled
     * into transaction.
     * <p>
     * <b>USE WITH CARE</b> - if your cache has many entries that pass through the filter or if filter
     * is empty, then transaction will quickly become very heavy and slow. Also, locks
     * are acquired in undefined order, so it may cause a deadlock when used with
     * other concurrent transactional updates.
     * <p>
     * If write-through is enabled, the values will be removed from {@link CacheStore}
     * via {@link CacheStore#removeAll(IgniteTx, Collection)} method.
     * <h2 class="header">Transactions</h2>
     * This method is transactional and will enlist the entry into ongoing transaction
     * if there is one.
     * <h2 class="header">Cache Flags</h2>
     * This method is not available if any of the following flags are set on projection:
     * {@link CacheFlag#LOCAL}, {@link CacheFlag#READ}.
     *
     * @throws IgniteCheckedException If remove failed.
     * @throws CacheFlagException If flags validation failed.
     */
    public void removeAll() throws IgniteCheckedException;

    /**
     * Asynchronously removes mappings from cache for entries for which the optionally passed in filters do
     * pass. If passed in filters are {@code null}, then all entries in cache will be enrolled
     * into transaction.
     * <p>
     * <b>USE WITH CARE</b> - if your cache has many entries that pass through the filter or if filter
     * is empty, then transaction will quickly become very heavy and slow.
     * <p>
     * If write-through is enabled, the values will be removed from {@link CacheStore}
     * via {@link CacheStore#removeAll(IgniteTx, Collection)} method.
     * <h2 class="header">Transactions</h2>
     * This method is transactional and will enlist the entry into ongoing transaction
     * if there is one.
     * <h2 class="header">Cache Flags</h2>
     * This method is not available if any of the following flags are set on projection:
     * {@link CacheFlag#LOCAL}, {@link CacheFlag#READ}.
     *
     * @param filter Filter used to supply keys for remove operation (if {@code null},
     *      then nothing will be removed).
     * @return Future for the remove operation. The future will complete whenever
     *      remove operation completes.
     * @throws CacheFlagException If flags validation failed.
     */
    public IgniteInternalFuture<?> removeAllAsync(@Nullable IgnitePredicate<CacheEntry<K, V>>... filter);

    /**
     * Synchronously acquires lock on a cached object with given
     * key only if the passed in filter (if any) passes. This method
     * together with filter check will be executed as one atomic operation.
     * <h2 class="header">Transactions</h2>
     * Locks are not transactional and should not be used from within transactions. If you do
     * need explicit locking within transaction, then you should use
     * {@link IgniteTxConcurrency#PESSIMISTIC} concurrency control for transaction
     * which will acquire explicit locks for relevant cache operations.
     * <h2 class="header">Cache Flags</h2>
     * This method is not available if any of the following flags are set on projection:
     * {@link CacheFlag#LOCAL}, {@link CacheFlag#READ}.
     *
     * @param key Key to lock.
     * @param timeout Timeout in milliseconds to wait for lock to be acquired
     *      ({@code '0'} for no expiration), {@code -1} for immediate failure if
     *      lock cannot be acquired immediately).
     * @param filter Optional filter to validate prior to acquiring the lock.
     * @return {@code True} if all filters passed and lock was acquired,
     *      {@code false} otherwise.
     * @throws IgniteCheckedException If lock acquisition resulted in error.
     * @throws CacheFlagException If flags validation failed.
     */
    public boolean lock(K key, long timeout, @Nullable IgnitePredicate<CacheEntry<K, V>>... filter)
        throws IgniteCheckedException;

    /**
     * Asynchronously acquires lock on a cached object with given
     * key only if the passed in filter (if any) passes. This method
     * together with filter check will be executed as one atomic operation.
     * <h2 class="header">Transactions</h2>
     * Locks are not transactional and should not be used from within transactions. If you do
     * need explicit locking within transaction, then you should use
     * {@link IgniteTxConcurrency#PESSIMISTIC} concurrency control for transaction
     * which will acquire explicit locks for relevant cache operations.
     * <h2 class="header">Cache Flags</h2>
     * This method is not available if any of the following flags are set on projection:
     * {@link CacheFlag#LOCAL}, {@link CacheFlag#READ}.
     *
     * @param key Key to lock.
     * @param timeout Timeout in milliseconds to wait for lock to be acquired
     *      ({@code '0'} for no expiration, {@code -1} for immediate failure if
     *      lock cannot be acquired immediately).
     * @param filter Optional filter to validate prior to acquiring the lock.
     * @return Future for the lock operation. The future will return {@code true}
     *      whenever all filters pass and locks are acquired before timeout is expired,
     *      {@code false} otherwise.
     * @throws CacheFlagException If flags validation failed.
     */
    public IgniteInternalFuture<Boolean> lockAsync(K key, long timeout,
        @Nullable IgnitePredicate<CacheEntry<K, V>>... filter);

    /**
     * All or nothing synchronous lock for passed in keys. This method
     * together with filter check will be executed as one atomic operation.
     * If at least one filter validation failed, no locks will be acquired.
     * <h2 class="header">Transactions</h2>
     * Locks are not transactional and should not be used from within transactions. If you do
     * need explicit locking within transaction, then you should use
     * {@link IgniteTxConcurrency#PESSIMISTIC} concurrency control for transaction
     * which will acquire explicit locks for relevant cache operations.
     * <h2 class="header">Cache Flags</h2>
     * This method is not available if any of the following flags are set on projection:
     * {@link CacheFlag#LOCAL}, {@link CacheFlag#READ}.
     *
     * @param keys Keys to lock.
     * @param timeout Timeout in milliseconds to wait for lock to be acquired
     *      ({@code '0'} for no expiration).
     * @param filter Optional filter that needs to atomically pass in order for the locks
     *      to be acquired.
     * @return {@code True} if all filters passed and locks were acquired before
     *      timeout has expired, {@code false} otherwise.
     * @throws IgniteCheckedException If lock acquisition resulted in error.
     * @throws CacheFlagException If flags validation failed.
     */
    public boolean lockAll(@Nullable Collection<? extends K> keys, long timeout,
        @Nullable IgnitePredicate<CacheEntry<K, V>>... filter) throws IgniteCheckedException;

    /**
     * All or nothing synchronous lock for passed in keys. This method
     * together with filter check will be executed as one atomic operation.
     * If at least one filter validation failed, no locks will be acquired.
     * <h2 class="header">Transactions</h2>
     * Locks are not transactional and should not be used from within transactions. If you do
     * need explicit locking within transaction, then you should use
     * {@link IgniteTxConcurrency#PESSIMISTIC} concurrency control for transaction
     * which will acquire explicit locks for relevant cache operations.
     * <h2 class="header">Cache Flags</h2>
     * This method is not available if any of the following flags are set on projection:
     * {@link CacheFlag#LOCAL}, {@link CacheFlag#READ}.
     *
     * @param keys Keys to lock.
     * @param timeout Timeout in milliseconds to wait for lock to be acquired
     *      ({@code '0'} for no expiration).
     * @param filter Optional filter that needs to atomically pass in order for the locks
     *      to be acquired.
     * @return Future for the collection of locks. The future will return
     *      {@code true} if all filters passed and locks were acquired before
     *      timeout has expired, {@code false} otherwise.
     * @throws CacheFlagException If flags validation failed.
     */
    public IgniteInternalFuture<Boolean> lockAllAsync(@Nullable Collection<? extends K> keys, long timeout,
        @Nullable IgnitePredicate<CacheEntry<K, V>>... filter);

    /**
     * Unlocks given key only if current thread owns the lock. If optional filter
     * will not pass, then unlock will not happen. If the key being unlocked was
     * never locked by current thread, then this method will do nothing.
     * <h2 class="header">Transactions</h2>
     * Locks are not transactional and should not be used from within transactions. If you do
     * need explicit locking within transaction, then you should use
     * {@link IgniteTxConcurrency#PESSIMISTIC} concurrency control for transaction
     * which will acquire explicit locks for relevant cache operations.
     * <h2 class="header">Cache Flags</h2>
     * This method is not available if any of the following flags are set on projection:
     * {@link CacheFlag#LOCAL}, {@link CacheFlag#READ}.
     *
     * @param key Key to unlock.
     * @param filter Optional filter that needs to pass prior to unlock taking effect.
     * @throws IgniteCheckedException If unlock execution resulted in error.
     * @throws CacheFlagException If flags validation failed.
     */
    public void unlock(K key, IgnitePredicate<CacheEntry<K, V>>... filter) throws IgniteCheckedException;

    /**
     * Unlocks given keys only if current thread owns the locks. Only the keys
     * that have been locked by calling thread and pass through the filter (if any)
     * will be unlocked. If none of the key locks is owned by current thread, then
     * this method will do nothing.
     * <h2 class="header">Transactions</h2>
     * Locks are not transactional and should not be used from within transactions. If you do
     * need explicit locking within transaction, then you should use
     * {@link IgniteTxConcurrency#PESSIMISTIC} concurrency control for transaction
     * which will acquire explicit locks for relevant cache operations.
     * <h2 class="header">Cache Flags</h2>
     * This method is not available if any of the following flags are set on projection:
     * {@link CacheFlag#LOCAL}, {@link CacheFlag#READ}.
     *
     * @param keys Keys to unlock.
     * @param filter Optional filter which needs to pass for individual entries
     *      to be unlocked.
     * @throws IgniteCheckedException If unlock execution resulted in error.
     * @throws CacheFlagException If flags validation failed.
     */
    public void unlockAll(@Nullable Collection<? extends K> keys,
        @Nullable IgnitePredicate<CacheEntry<K, V>>... filter) throws IgniteCheckedException;

    /**
     * Checks if any node owns a lock for this key.
     * <p>
     * This is a local in-VM operation and does not involve any network trips
     * or access to persistent storage in any way.
     *
     * @param key Key to check.
     * @return {@code True} if lock is owned by some node.
     */
    public boolean isLocked(K key);

    /**
     * Checks if current thread owns a lock on this key.
     * <p>
     * This is a local in-VM operation and does not involve any network trips
     * or access to persistent storage in any way.
     *
     * @param key Key to check.
     * @return {@code True} if key is locked by current thread.
     */
    public boolean isLockedByThread(K key);

    /**
     * Gets the number of all entries cached on this node. This method will return the count of
     * all cache entries and has O(1) complexity on base {@link GridCache} projection. It is essentially the
     * size of cache key set and is semantically identical to {{@code Cache.keySet().size()}.
     * <p>
     * NOTE: this operation is not distributed and returns only the number of entries cached on this node.
     *
     * @return Size of cache on this node.
     */
    public int size();

    /**
     * Gets the number of all entries cached across all nodes.
     * <p>
     * NOTE: this operation is distributed and will query all participating nodes for their cache sizes.
     *
     * @return Total cache size across all nodes.
     */
    public int globalSize() throws IgniteCheckedException;

    /**
     * Gets size of near cache key set. This method will return count of all entries in near
     * cache and has O(1) complexity on base cache projection.
     * <p>
     * Note that for {@code LOCAL} non-distributed caches this method will always return {@code 0}
     *
     * @return Size of near cache key set or {@code 0} if cache is not {@link CacheMode#PARTITIONED}.
     */
    public int nearSize();

    /**
     * Gets the number of all primary entries cached on this node. For {@link CacheMode#LOCAL} non-distributed
     * cache mode, this method is identical to {@link #size()}.
     * <p>
     * For {@link CacheMode#PARTITIONED} and {@link CacheMode#REPLICATED} modes, this method will
     * return number of primary entries cached on this node (excluding any backups). The complexity of
     * this method is O(P), where P is the total number of partitions.
     * <p>
     * NOTE: this operation is not distributed and returns only the number of primary entries cached on this node.
     *
     * @return Number of primary entries in cache.
     */
    public int primarySize();

    /**
     * Gets the number of all primary entries cached across all nodes (excluding backups).
     * <p>
     * NOTE: this operation is distributed and will query all participating nodes for their primary cache sizes.
     *
     * @return Total primary cache size across all nodes.
     */
    public int globalPrimarySize() throws IgniteCheckedException;

    /**
     * This method promotes cache entry by given key, if any, from offheap or swap storage
     * into memory.
     * <h2 class="header">Transactions</h2>
     * This method is not transactional.
     * <h2 class="header">Cache Flags</h2>
     * This method is not available if any of the following flags are set on projection:
     * {@link CacheFlag#SKIP_SWAP}, {@link CacheFlag#READ}.
     *
     * @param key Key to promote entry for.
     * @return Unswapped entry value or {@code null} for non-existing key.
     * @throws IgniteCheckedException If promote failed.
     * @throws CacheFlagException If flags validation failed.
     */
    @Nullable public V promote(K key) throws IgniteCheckedException;

    /**
     * This method unswaps cache entries by given keys, if any, from swap storage
     * into memory.
     * <h2 class="header">Transactions</h2>
     * This method is not transactional.
     * <h2 class="header">Cache Flags</h2>
     * This method is not available if any of the following flags are set on projection:
     * {@link CacheFlag#SKIP_SWAP}, {@link CacheFlag#READ}.
     *
     * @param keys Keys to promote entries for.
     * @throws IgniteCheckedException If promote failed.
     * @throws CacheFlagException If flags validation failed.
     */
    public void promoteAll(@Nullable Collection<? extends K> keys) throws IgniteCheckedException;
}<|MERGE_RESOLUTION|>--- conflicted
+++ resolved
@@ -1412,11 +1412,7 @@
      * nodes and local node, as opposed to {@link CacheProjection#clearLocally()} method which only
      * clears local node's cache.
      * <p>
-<<<<<<< HEAD
-     * Ignite will make the best attempt to clear caches on all nodes. If some caches
-=======
-     * GridGain will make the best attempt to clearLocally caches on all nodes. If some caches
->>>>>>> bb8b07dc
+     * Ignite will make the best attempt to clearLocally caches on all nodes. If some caches
      * could not be cleared, then exception will be thrown.
      *
      * @param timeout Timeout for clearLocally all task in milliseconds (0 for never).
