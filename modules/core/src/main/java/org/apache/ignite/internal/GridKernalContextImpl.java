--- conflicted
+++ resolved
@@ -852,7 +852,11 @@
     }
 
     /** {@inheritDoc} */
-<<<<<<< HEAD
+    @Override public IgniteExceptionRegistry exceptionRegistry() {
+        return registry;
+    }
+
+    /** {@inheritDoc} */
     @Override public Object nodeAttribute(String key) {
         return attrs.get(key);
     }
@@ -876,10 +880,6 @@
     /** {@inheritDoc} */
     @Override public Map<String, Object> nodeAttributes() {
         return attrs;
-=======
-    @Override public IgniteExceptionRegistry exceptionRegistry() {
-        return registry;
->>>>>>> 356583e5
     }
 
     /** {@inheritDoc} */
