/*
 * Licensed to the Apache Software Foundation (ASF) under one or more
 * contributor license agreements.  See the NOTICE file distributed with
 * this work for additional information regarding copyright ownership.
 * The ASF licenses this file to You under the Apache License, Version 2.0
 * (the "License"); you may not use this file except in compliance with
 * the License.  You may obtain a copy of the License at
 *
 *      http://www.apache.org/licenses/LICENSE-2.0
 *
 * Unless required by applicable law or agreed to in writing, software
 * distributed under the License is distributed on an "AS IS" BASIS,
 * WITHOUT WARRANTIES OR CONDITIONS OF ANY KIND, either express or implied.
 * See the License for the specific language governing permissions and
 * limitations under the License.
 */

package org.apache.ignite.marshaller.portable;

import java.io.ByteArrayOutputStream;
import java.io.IOException;
import java.io.InputStream;
import java.io.OutputStream;
import java.util.ArrayList;
import java.util.Collection;
import org.apache.ignite.IgniteCheckedException;
import org.apache.ignite.internal.portable.GridPortableMarshaller;
import org.apache.ignite.internal.portable.PortableContext;
import org.apache.ignite.marshaller.AbstractMarshaller;
import org.apache.ignite.marshaller.MarshallerContext;
import org.apache.ignite.binary.BinaryTypeConfiguration;
import org.apache.ignite.binary.BinaryObjectException;
import org.apache.ignite.binary.BinaryTypeIdMapper;
import org.apache.ignite.binary.BinarySerializer;
import org.jetbrains.annotations.Nullable;

/**
 * Implementation of {@link org.apache.ignite.marshaller.Marshaller} that lets to serialize and deserialize all objects
 * in the portable format.
 * <p>
 * {@code PortableMarshaller} is tested only on Java HotSpot VM on other VMs it could yield unexpected results.
 * <p>
 * <h1 class="header">Configuration</h1>
 * <h2 class="header">Mandatory</h2>
 * This marshaller has no mandatory configuration parameters.
 * <h2 class="header">Java Example</h2>
 * <pre name="code" class="java">
 * PortableMarshaller marshaller = new PortableMarshaller();
 *
 * IgniteConfiguration cfg = new IgniteConfiguration();
 *
 * // Override marshaller.
 * cfg.setMarshaller(marshaller);
 *
 * // Starts grid.
 * G.start(cfg);
 * </pre>
 * <h2 class="header">Spring Example</h2>
 * PortableMarshaller can be configured from Spring XML configuration file:
 * <pre name="code" class="xml">
 * &lt;bean id="grid.custom.cfg" class="org.apache.ignite.configuration.IgniteConfiguration" singleton="true"&gt;
 *     ...
 *     &lt;property name="marshaller"&gt;
 *         &lt;bean class="org.apache.ignite.marshaller.portable.PortableMarshaller"&gt;
 *            ...
 *         &lt;/bean&gt;
 *     &lt;/property&gt;
 *     ...
 * &lt;/bean&gt;
 * </pre>
 * <p>
 * <img src="http://ignite.apache.org/images/spring-small.png">
 * <br>
 * For information about Spring framework visit <a href="http://www.springframework.org/">www.springframework.org</a>
 */
public class PortableMarshaller extends AbstractMarshaller {
    // TODO ignite-1282 Move to IgniteConfiguration.
    /** Class names. */
    private Collection<String> clsNames;

    /** ID mapper. */
    private BinaryTypeIdMapper idMapper;

    /** Serializer. */
    private BinarySerializer serializer;

    /** Types. */
    private Collection<BinaryTypeConfiguration> typeCfgs;

    /** Whether to convert string to bytes using UTF-8 encoding. */
    private boolean convertString = true;

    /** Keep deserialized flag. */
    private boolean keepDeserialized = true;

    /** */
    private GridPortableMarshaller impl;

    /**
     * Gets class names.
     *
     * @return Class names.
     */
    public Collection<String> getClassNames() {
        return clsNames;
    }

    /**
     * Sets class names of portable objects explicitly.
     *
     * @param clsNames Class names.
     */
    public void setClassNames(Collection<String> clsNames) {
        this.clsNames = new ArrayList<>(clsNames.size());

        for (String clsName : clsNames)
            this.clsNames.add(clsName.trim());
    }

    /**
     * Gets ID mapper.
     *
     * @return ID mapper.
     */
    public BinaryTypeIdMapper getIdMapper() {
        return idMapper;
    }

    /**
     * Sets ID mapper.
     *
     * @param idMapper ID mapper.
     */
    public void setIdMapper(BinaryTypeIdMapper idMapper) {
        this.idMapper = idMapper;
    }

    /**
     * Gets serializer.
     *
     * @return Serializer.
     */
    public BinarySerializer getSerializer() {
        return serializer;
    }

    /**
     * Sets serializer.
     *
     * @param serializer Serializer.
     */
    public void setSerializer(BinarySerializer serializer) {
        this.serializer = serializer;
    }

    /**
     * Gets types configuration.
     *
     * @return Types configuration.
     */
    public Collection<BinaryTypeConfiguration> getTypeConfigurations() {
        return typeCfgs;
    }

    /**
     * Sets type configurations.
     *
     * @param typeCfgs Type configurations.
     */
    public void setTypeConfigurations(Collection<BinaryTypeConfiguration> typeCfgs) {
        this.typeCfgs = typeCfgs;
    }

    /**
     * Gets strings must be converted to or from bytes using UTF-8 encoding.
     * <p>
     * Default value is {@code true}.
     *
     * @return Flag indicating whether string must be converted to byte array using UTF-8 encoding.
     */
    public boolean isConvertStringToBytes() {
        return convertString;
    }

    /**
     * Sets strings must be converted to or from bytes using UTF-8 encoding.
     * <p>
     * Default value is {@code true}.
     *
     * @param convertString Flag indicating whether string must be converted to byte array using UTF-8 encoding.
     */
    public void setConvertStringToBytes(boolean convertString) {
        this.convertString = convertString;
    }

    /**
<<<<<<< HEAD
     * If {@code true}, meta data will be collected or all types. If you need to override this behaviour for
     * some specific type, use {@link org.apache.ignite.binary.BinaryTypeConfiguration#setMetaDataEnabled(Boolean)} method.
     * <p>
     * Default value if {@code true}.
     *
     * @return Whether meta data is collected.
     */
    public boolean isMetaDataEnabled() {
        return metaDataEnabled;
    }

    /**
     * @param metaDataEnabled Whether meta data is collected.
     */
    public void setMetaDataEnabled(boolean metaDataEnabled) {
        this.metaDataEnabled = metaDataEnabled;
    }

    /**
=======
>>>>>>> 1a01ad84
     * If {@code true}, {@link org.apache.ignite.binary.BinaryObject} will cache deserialized instance after
     * {@link org.apache.ignite.binary.BinaryObject#deserialize()} is called. All consequent calls of this
     * method on the same instance of {@link org.apache.ignite.binary.BinaryObject} will return that cached
     * value without actually deserializing portable object. If you need to override this
     * behaviour for some specific type, use {@link org.apache.ignite.binary.BinaryTypeConfiguration#setKeepDeserialized(Boolean)}
     * method.
     * <p>
     * Default value if {@code true}.
     *
     * @return Whether deserialized value is kept.
     */
    public boolean isKeepDeserialized() {
        return keepDeserialized;
    }

    /**
     * @param keepDeserialized Whether deserialized value is kept.
     */
    public void setKeepDeserialized(boolean keepDeserialized) {
        this.keepDeserialized = keepDeserialized;
    }

    /**
     * Returns currently set {@link MarshallerContext}.
     *
     * @return Marshaller context.
     */
    public MarshallerContext getContext() {
        return ctx;
    }

    /**
     * Sets {@link PortableContext}.
     * <p/>
     * @param ctx Portable context.
     */
    @SuppressWarnings("UnusedDeclaration")
    private void setPortableContext(PortableContext ctx) {
        ctx.configure(this);

        impl = new GridPortableMarshaller(ctx);
    }

    /** {@inheritDoc} */
    @Override public byte[] marshal(@Nullable Object obj) throws IgniteCheckedException {
        return impl.marshal(obj);
    }

    /** {@inheritDoc} */
    @Override public void marshal(@Nullable Object obj, OutputStream out) throws IgniteCheckedException {
        byte[] arr = marshal(obj);

        try {
            out.write(arr);
        }
        catch (IOException e) {
            throw new BinaryObjectException("Failed to marshal the object: " + obj, e);
        }
    }

    /** {@inheritDoc} */
    @Override public <T> T unmarshal(byte[] bytes, @Nullable ClassLoader clsLdr) throws IgniteCheckedException {
        return impl.deserialize(bytes, clsLdr);
    }

    /** {@inheritDoc} */
    @Override public <T> T unmarshal(InputStream in, @Nullable ClassLoader clsLdr) throws IgniteCheckedException {
        ByteArrayOutputStream buf = new ByteArrayOutputStream();

        byte[] arr = new byte[4096];
        int cnt;

        // we have to fully read the InputStream because GridPortableMarshaller requires support of a method that
        // returns number of bytes remaining.
        try {
            while ((cnt = in.read(arr)) != -1)
                buf.write(arr, 0, cnt);

            buf.flush();

            return impl.deserialize(buf.toByteArray(), clsLdr);
        }
        catch (IOException e) {
            throw new BinaryObjectException("Failed to unmarshal the object from InputStream", e);
        }
    }

    /** {@inheritDoc} */
    @Override public void onUndeploy(ClassLoader ldr) {
        impl.context().onUndeploy(ldr);
    }
}<|MERGE_RESOLUTION|>--- conflicted
+++ resolved
@@ -194,28 +194,6 @@
     }
 
     /**
-<<<<<<< HEAD
-     * If {@code true}, meta data will be collected or all types. If you need to override this behaviour for
-     * some specific type, use {@link org.apache.ignite.binary.BinaryTypeConfiguration#setMetaDataEnabled(Boolean)} method.
-     * <p>
-     * Default value if {@code true}.
-     *
-     * @return Whether meta data is collected.
-     */
-    public boolean isMetaDataEnabled() {
-        return metaDataEnabled;
-    }
-
-    /**
-     * @param metaDataEnabled Whether meta data is collected.
-     */
-    public void setMetaDataEnabled(boolean metaDataEnabled) {
-        this.metaDataEnabled = metaDataEnabled;
-    }
-
-    /**
-=======
->>>>>>> 1a01ad84
      * If {@code true}, {@link org.apache.ignite.binary.BinaryObject} will cache deserialized instance after
      * {@link org.apache.ignite.binary.BinaryObject#deserialize()} is called. All consequent calls of this
      * method on the same instance of {@link org.apache.ignite.binary.BinaryObject} will return that cached
