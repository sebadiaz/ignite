--- conflicted
+++ resolved
@@ -258,14 +258,10 @@
                     if (F.isEmpty(meta.getValueType()))
                         throw new IgniteCheckedException("Value type is not set: " + meta);
 
-<<<<<<< HEAD
-                    // Skip meta that was configured for POJO store only.
                     if (meta.getQueryFields().isEmpty() && meta.getAscendingFields().isEmpty() &&
                         meta.getDescendingFields().isEmpty() && meta.getGroups().isEmpty())
                         continue;
 
-=======
->>>>>>> 1a01ad84
                     TypeDescriptor desc = new TypeDescriptor();
 
                     // Key and value classes still can be available if they are primitive or JDK part.
