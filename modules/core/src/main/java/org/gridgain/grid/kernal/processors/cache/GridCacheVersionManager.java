/* @java.file.header */

/*  _________        _____ __________________        _____
 *  __  ____/___________(_)______  /__  ____/______ ____(_)_______
 *  _  / __  __  ___/__  / _  __  / _  / __  _  __ `/__  / __  __ \
 *  / /_/ /  _  /    _  /  / /_/ /  / /_/ /  / /_/ / _  /  _  / / /
 *  \____/   /_/     /_/   \_,__/   \____/   \__,_/  /_/   /_/ /_/
 */

package org.gridgain.grid.kernal.processors.cache;

import org.gridgain.grid.*;
import org.gridgain.grid.events.*;
import org.gridgain.grid.kernal.managers.eventstorage.*;
import org.gridgain.grid.util.typedef.internal.*;

import java.util.*;
import java.util.concurrent.atomic.*;

import static org.gridgain.grid.events.GridEventType.*;

/**
 * Makes sure that cache lock order values come in proper sequence.
 * <p>
 * NOTE: this class should not make use of any cache specific structures,
 * like, for example GridCacheContext, as it may be reused between different
 * caches.
 */
public class GridCacheVersionManager<K, V> extends GridCacheSharedManagerAdapter<K, V> {
    /** Timestamp used as base time for cache topology version (January 1, 2014). */
    public static final long TOP_VER_BASE_TIME = 1388520000000L;

    /**
     * Current order. Initialize to current time to make sure that
     * local version increments even after restarts.
     */
    private final AtomicLong order = new AtomicLong(U.currentTimeMillis());

    /** Current order for store operations. */
    private final AtomicLong loadOrder = new AtomicLong(0);

    /** Last version. */
    private volatile GridCacheVersion last;

    /** Serializable transaction flag. */
    private boolean txSerEnabled;

    /** Data center ID. */
    @SuppressWarnings("FieldAccessedSynchronizedAndUnsynchronized")
    private byte dataCenterId;

    /** */
    private long gridStartTime;

    /** */
    private final GridLocalEventListener discoLsnr = new GridLocalEventListener() {
        @Override public void onEvent(GridEvent evt) {
            assert evt.type() == EVT_NODE_METRICS_UPDATED;

            GridDiscoveryEvent discoEvt = (GridDiscoveryEvent)evt;

            GridNode node = cctx.discovery().node(discoEvt.node().id());

            if (node != null && !node.id().equals(cctx.localNodeId()))
                onReceived(discoEvt.eventNode().id(), node.metrics().getLastDataVersion());
        }
    };

    /**
     * @return Pre-generated UUID.
     */
    private GridUuid uuid() {
        return GridUuid.randomUuid();
    }

    /** {@inheritDoc} */
    @Override public void start0() throws GridException {
        txSerEnabled = cctx.gridConfig().getTransactionsConfiguration().isTxSerializableEnabled();

<<<<<<< HEAD
        dataCenterId = cctx.dataCenterId();
=======
        dataCenterId = 0; //cctx.dataCenterId(); TODO GG-9141 Grab data center ID from DR manager.
>>>>>>> 3a3ed00f

        last = new GridCacheVersion(0, 0, order.get(), 0, dataCenterId);

        cctx.gridEvents().addLocalEventListener(discoLsnr, EVT_NODE_METRICS_UPDATED);
    }

    /** {@inheritDoc} */
    @Override protected void onKernalStart0() throws GridException {
        for (GridNode n : cctx.discovery().remoteNodes())
            onReceived(n.id(), n.metrics().getLastDataVersion());
    }

    /** {@inheritDoc} */
    @Override protected void stop0(boolean cancel) {
        cctx.gridEvents().removeLocalEventListener(discoLsnr, EVT_NODE_METRICS_UPDATED);
    }

    /**
     * @param nodeId Node ID.
     * @param ver Remote version.
     */
    public void onReceived(UUID nodeId, GridCacheVersion ver) {
        onReceived(nodeId, ver.order());
    }

    /**
     * @param nodeId Node ID.
     * @param ver Remote version.
     */
    public void onReceived(UUID nodeId, long ver) {
        if (ver > 0)
            while (true) {
                long order = this.order.get();

                // If another version is larger, we update.
                if (ver > order) {
                    if (!this.order.compareAndSet(order, ver))
                        // Try again.
                        continue;
                    else if (log.isDebugEnabled())
                        log.debug("Updated version from node [nodeId=" + nodeId + ", ver=" + ver + ']');
                }
                else if (log.isDebugEnabled()) {
                    log.debug("Did not update version from node (version has lower order) [nodeId=" + nodeId +
                        ", ver=" + ver + ", curOrder=" + this.order + ']');
                }

                break;
            }
    }

    /**
     * @param nodeId Node ID.
     * @param ver Received version.
     * @return Next version.
     */
    public GridCacheVersion onReceivedAndNext(UUID nodeId, GridCacheVersion ver) {
        onReceived(nodeId, ver);

        return next(ver);
    }

    /**
     * @return Next version based on current topology.
     */
    public GridCacheVersion next() {
        return next(cctx.kernalContext().discovery().topologyVersion(), true, false);
    }

    /**
     * Gets next version based on given topology version. Given value should be
     * real topology version calculated as number of grid topology changes and
     * obtained from discovery manager.
     *
     * @param topVer Topology version for which new version should be obtained.
     * @return Next version based on given topology version.
     */
    public GridCacheVersion next(long topVer) {
        return next(topVer, true, false);
    }

    /**
     * Gets next version for cache store load and reload operations.
     *
     * @return Next version for cache store operations.
     */
    public GridCacheVersion nextForLoad() {
        return next(cctx.kernalContext().discovery().topologyVersion(), true, true);
    }

    /**
     * Gets next version for cache store load and reload operations.
     *
     * @return Next version for cache store operations.
     */
    public GridCacheVersion nextForLoad(long topVer) {
        return next(topVer, true, true);
    }

    /**
     * Gets next version for cache store load and reload operations.
     *
     * @return Next version for cache store operations.
     */
    public GridCacheVersion nextForLoad(GridCacheVersion ver) {
        return next(ver.topologyVersion(), false, true);
    }

    /**
     * Gets next version based on given cache version.
     *
     * @param ver Cache version for which new version should be obtained.
     * @return Next version based on given cache version.
     */
    public GridCacheVersion next(GridCacheVersion ver) {
        return next(ver.topologyVersion(), false, false);
    }

    /**
     * The version is generated by taking last order plus one and random {@link UUID}.
     * Such algorithm ensures that lock IDs constantly grow in value and older
     * lock IDs are smaller than new ones. Therefore, older lock IDs appear
     * in the pending set before newer ones, hence preventing starvation.
     *
     * @param topVer Topology version for which new version should be obtained.
     * @param addTime If {@code true} then adds to the given topology version number of seconds
     *        from the start time of the first grid node.
     * @return New lock order.
     */
    private GridCacheVersion next(long topVer, boolean addTime, boolean forLoad) {
        if (topVer == -1)
            topVer = cctx.kernalContext().discovery().topologyVersion();

        if (addTime) {
            if (gridStartTime == 0)
                gridStartTime = cctx.kernalContext().discovery().gridStartTime();

            topVer += (gridStartTime - TOP_VER_BASE_TIME) / 1000;
        }

        long globalTime = cctx.kernalContext().clockSync().adjustedTime(topVer);

        int locNodeOrder = (int)cctx.localNode().order();

        if (txSerEnabled) {
            synchronized (this) {
                long ord = forLoad ? loadOrder.incrementAndGet() : order.incrementAndGet();

                GridCacheVersion next = new GridCacheVersion(
                    (int)topVer,
                    globalTime,
                    ord,
                    locNodeOrder,
                    dataCenterId);

                last = next;

                return next;
            }
        }
        else {
            long ord = forLoad ? loadOrder.incrementAndGet() : order.incrementAndGet();

            GridCacheVersion next = new GridCacheVersion(
                (int)topVer,
                globalTime,
                ord,
                locNodeOrder,
                dataCenterId);

            last = next;

            return next;
        }
    }

    /**
     * Gets last generated version without generating a new one.
     *
     * @return Last generated version.
     */
    public GridCacheVersion last() {
        if (txSerEnabled) {
            synchronized (this) {
                return last;
            }
        }
        else
            return last;
    }
}<|MERGE_RESOLUTION|>--- conflicted
+++ resolved
@@ -77,11 +77,7 @@
     @Override public void start0() throws GridException {
         txSerEnabled = cctx.gridConfig().getTransactionsConfiguration().isTxSerializableEnabled();
 
-<<<<<<< HEAD
-        dataCenterId = cctx.dataCenterId();
-=======
         dataCenterId = 0; //cctx.dataCenterId(); TODO GG-9141 Grab data center ID from DR manager.
->>>>>>> 3a3ed00f
 
         last = new GridCacheVersion(0, 0, order.get(), 0, dataCenterId);
 
