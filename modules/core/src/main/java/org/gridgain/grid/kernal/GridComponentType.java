--- conflicted
+++ resolved
@@ -26,17 +26,17 @@
         "gridgain-hadoop"
     ),
 
-<<<<<<< HEAD
+    /** GGFS helper component. */
+    GGFS_HELPER(
+        "org.gridgain.grid.kernal.processors.ggfs.GridNoopGgfsHelper",
+        "org.gridgain.grid.kernal.processors.ggfs.GridGgfsHelperImpl",
+        "gridgain-hadoop"
+    ),
+
     /** Hadoop. */
     HADOOP(
         "org.gridgain.grid.kernal.processors.hadoop.GridHadoopNoopProcessor",
         "org.gridgain.grid.kernal.processors.hadoop.GridHadoopProcessor",
-=======
-    /** GGFS helper component. */
-    GGFS_HELPER(
-        "org.gridgain.grid.kernal.processors.ggfs.GridNoopGgfsHelper",
-        "org.gridgain.grid.kernal.processors.ggfs.GridGgfsHelperImpl",
->>>>>>> 3535cb59
         "gridgain-hadoop"
     ),
 
