/* @java.file.header */

/*  _________        _____ __________________        _____
 *  __  ____/___________(_)______  /__  ____/______ ____(_)_______
 *  _  / __  __  ___/__  / _  __  / _  / __  _  __ `/__  / __  __ \
 *  / /_/ /  _  /    _  /  / /_/ /  / /_/ /  / /_/ / _  /  _  / / /
 *  \____/   /_/     /_/   \_,__/   \____/   \__,_/  /_/   /_/ /_/
 */

package org.gridgain.grid.kernal.processors.cache.distributed.dht;

import org.apache.ignite.*;
import org.apache.ignite.lang.*;
import org.gridgain.grid.kernal.*;
import org.gridgain.grid.kernal.processors.cache.*;
import org.gridgain.grid.kernal.processors.cache.distributed.*;
import org.gridgain.grid.kernal.processors.cache.transactions.*;
import org.gridgain.grid.util.*;
import org.gridgain.grid.util.direct.*;
import org.gridgain.grid.util.tostring.*;
import org.gridgain.grid.util.typedef.internal.*;
import org.jetbrains.annotations.*;

import java.io.*;
import java.nio.*;
import java.util.*;

/**
 * DHT prepare request.
 */
public class GridDhtTxPrepareRequest<K, V> extends GridDistributedTxPrepareRequest<K, V> {
    /** */
    private static final long serialVersionUID = 0L;

    /** Max order. */
    private UUID nearNodeId;

    /** Future ID. */
    private IgniteUuid futId;

    /** Mini future ID. */
    private IgniteUuid miniId;

    /** Topology version. */
    private long topVer;

    /** Invalidate near entries flags. */
    private BitSet invalidateNearEntries;

    /** Near writes. */
    @GridToStringInclude
    @GridDirectTransient
    private Collection<IgniteTxEntry<K, V>> nearWrites;

    /** Serialized near writes. */
    @GridDirectCollection(byte[].class)
    private Collection<byte[]> nearWritesBytes;

    /** Owned versions by key. */
    @GridToStringInclude
    @GridDirectTransient
    private Map<IgniteTxKey<K>, GridCacheVersion> owned;

    /** Owned versions bytes. */
    private byte[] ownedBytes;

    /** Near transaction ID. */
    private GridCacheVersion nearXidVer;

    /** {@code True} if this is last prepare request for node. */
    private boolean last;

    /** Subject ID. */
    @GridDirectVersion(1)
    private UUID subjId;

    /** Task name hash. */
    @GridDirectVersion(2)
    private int taskNameHash;

    @GridDirectVersion(3)
    /** Preload keys. */
    private BitSet preloadKeys;

    /**
     * Empty constructor required for {@link Externalizable}.
     */
    public GridDhtTxPrepareRequest() {
        // No-op.
    }

    /**
     * @param futId Future ID.
     * @param miniId Mini future ID.
     * @param topVer Topology version.
     * @param tx Transaction.
     * @param dhtWrites DHT writes.
     * @param nearWrites Near writes.
     * @param grpLockKey Group lock key if preparing group-lock transaction.
     * @param partLock {@code True} if group-lock transaction locks partition.
     * @param txNodes Transaction nodes mapping.
     * @param nearXidVer Near transaction ID.
     * @param last {@code True} if this is last prepare request for node.
     */
    public GridDhtTxPrepareRequest(
        IgniteUuid futId,
        IgniteUuid miniId,
        long topVer,
        GridDhtTxLocalAdapter<K, V> tx,
        Collection<IgniteTxEntry<K, V>> dhtWrites,
        Collection<IgniteTxEntry<K, V>> nearWrites,
        IgniteTxKey grpLockKey,
        boolean partLock,
        Map<UUID, Collection<UUID>> txNodes,
        GridCacheVersion nearXidVer,
        boolean last,
        UUID subjId,
        int taskNameHash) {
        super(tx, null, dhtWrites, grpLockKey, partLock, txNodes);

        assert futId != null;
        assert miniId != null;

        this.topVer = topVer;
        this.futId = futId;
        this.nearWrites = nearWrites;
        this.miniId = miniId;
        this.nearXidVer = nearXidVer;
        this.last = last;
        this.subjId = subjId;
        this.taskNameHash = taskNameHash;

        invalidateNearEntries = new BitSet(dhtWrites == null ? 0 : dhtWrites.size());

        nearNodeId = tx.nearNodeId();
    }

    /**
     * @return {@code True} if this is last prepare request for node.
     */
    public boolean last() {
        return last;
    }

    /**
     * @return Near transaction ID.
     */
    public GridCacheVersion nearXidVersion() {
        return nearXidVer;
    }

    /** {@inheritDoc} */
    @Override public boolean allowForStartup() {
        return true;
    }

    /**
     * @return Near node ID.
     */
    public UUID nearNodeId() {
        return nearNodeId;
    }

    /**
     * @return Subject ID.
     */
    @Nullable public UUID subjectId() {
        return subjId;
    }

    /**
     * @return Task name hash.
     */
    public int taskNameHash() {
        return taskNameHash;
    }

    /**
     * @return Near writes.
     */
    public Collection<IgniteTxEntry<K, V>> nearWrites() {
        return nearWrites == null ? Collections.<IgniteTxEntry<K, V>>emptyList() : nearWrites;
    }

    /**
     * @param idx Entry index to set invalidation flag.
     * @param invalidate Invalidation flag value.
     */
    public void invalidateNearEntry(int idx, boolean invalidate) {
        invalidateNearEntries.set(idx, invalidate);
    }

    /**
     * @param idx Index to get invalidation flag value.
     * @return Invalidation flag value.
     */
    public boolean invalidateNearEntry(int idx) {
        return invalidateNearEntries.get(idx);
    }

    /**
     * Marks last added key for preloading.
     */
    public void markKeyForPreload(int idx) {
        if (preloadKeys == null)
            preloadKeys = new BitSet();

        preloadKeys.set(idx, true);
    }

    /**
     * Checks whether entry info should be sent to primary node from backup.
     *
     * @param idx Index.
     * @return {@code True} if value should be sent, {@code false} otherwise.
     */
    public boolean needPreloadKey(int idx) {
        return preloadKeys != null && preloadKeys.get(idx);
    }

    /**
     * @return Future ID.
     */
    public IgniteUuid futureId() {
        return futId;
    }

    /**
     * @return Mini future ID.
     */
    public IgniteUuid miniId() {
        return miniId;
    }

    /**
     * @return Topology version.
     */
    @Override public long topologyVersion() {
        return topVer;
    }

    /**
     * Sets owner and its mapped version.
     *
     * @param key Key.
     * @param ownerMapped Owner mapped version.
     */
    public void owned(IgniteTxKey<K> key, GridCacheVersion ownerMapped) {
        if (owned == null)
            owned = new GridLeanMap<>(3);

        owned.put(key, ownerMapped);
    }

    /**
     * @return Owned versions map.
     */
    public Map<IgniteTxKey<K>, GridCacheVersion> owned() {
        return owned;
    }

    /** {@inheritDoc}
     * @param ctx*/
    @Override public void prepareMarshal(GridCacheSharedContext<K, V> ctx) throws IgniteCheckedException {
        super.prepareMarshal(ctx);

        if (ownedBytes == null && owned != null) {
            ownedBytes = CU.marshal(ctx, owned);

            if (ctx.deploymentEnabled()) {
                for (IgniteTxKey<K> k : owned.keySet())
                    prepareObject(k, ctx);
            }
        }

        if (nearWrites != null) {
            marshalTx(nearWrites, ctx);

            nearWritesBytes = new ArrayList<>(nearWrites.size());

            for (IgniteTxEntry<K, V> e : nearWrites)
                nearWritesBytes.add(ctx.marshaller().marshal(e));
        }
    }

    /** {@inheritDoc} */
    @Override public void finishUnmarshal(GridCacheSharedContext<K, V> ctx, ClassLoader ldr) throws IgniteCheckedException {
        super.finishUnmarshal(ctx, ldr);

        if (ownedBytes != null && owned == null)
            owned = ctx.marshaller().unmarshal(ownedBytes, ldr);

        if (nearWritesBytes != null) {
            nearWrites = new ArrayList<>(nearWritesBytes.size());

            for (byte[] arr : nearWritesBytes)
                nearWrites.add(ctx.marshaller().<IgniteTxEntry<K, V>>unmarshal(arr, ldr));

            unmarshalTx(nearWrites, true, ctx, ldr);
        }
    }

    /** {@inheritDoc} */
    @Override public String toString() {
        return S.toString(GridDhtTxPrepareRequest.class, this, "super", super.toString());
    }

    /** {@inheritDoc} */
    @SuppressWarnings({"CloneDoesntCallSuperClone", "CloneCallsConstructors"})
    @Override public GridTcpCommunicationMessageAdapter clone() {
        GridDhtTxPrepareRequest _clone = new GridDhtTxPrepareRequest();

        clone0(_clone);

        return _clone;
    }

    /** {@inheritDoc} */
    @Override protected void clone0(GridTcpCommunicationMessageAdapter _msg) {
        super.clone0(_msg);

        GridDhtTxPrepareRequest _clone = (GridDhtTxPrepareRequest)_msg;

        _clone.nearNodeId = nearNodeId;
        _clone.futId = futId;
        _clone.miniId = miniId;
        _clone.topVer = topVer;
        _clone.invalidateNearEntries = invalidateNearEntries;
        _clone.nearWrites = nearWrites;
        _clone.nearWritesBytes = nearWritesBytes;
        _clone.owned = owned;
        _clone.ownedBytes = ownedBytes;
        _clone.nearXidVer = nearXidVer;
        _clone.last = last;
        _clone.subjId = subjId;
        _clone.taskNameHash = taskNameHash;
        _clone.preloadKeys = preloadKeys;
    }

    /** {@inheritDoc} */
    @SuppressWarnings("all")
    @Override public boolean writeTo(ByteBuffer buf) {
        commState.setBuffer(buf);

        if (!super.writeTo(buf))
            return false;

        if (!commState.typeWritten) {
            if (!commState.putByte(null, directType()))
                return false;

            commState.typeWritten = true;
        }

        switch (commState.idx) {
<<<<<<< HEAD
            case 21:
                if (!commState.putGridUuid("futId", futId))
=======
            case 22:
                if (!commState.putGridUuid(futId))
>>>>>>> 49f0fa42
                    return false;

                commState.idx++;

<<<<<<< HEAD
            case 22:
                if (!commState.putBitSet("invalidateNearEntries", invalidateNearEntries))
=======
            case 23:
                if (!commState.putBitSet(invalidateNearEntries))
>>>>>>> 49f0fa42
                    return false;

                commState.idx++;

<<<<<<< HEAD
            case 23:
                if (!commState.putBoolean("last", last))
=======
            case 24:
                if (!commState.putBoolean(last))
>>>>>>> 49f0fa42
                    return false;

                commState.idx++;

<<<<<<< HEAD
            case 24:
                if (!commState.putGridUuid("miniId", miniId))
=======
            case 25:
                if (!commState.putGridUuid(miniId))
>>>>>>> 49f0fa42
                    return false;

                commState.idx++;

<<<<<<< HEAD
            case 25:
                if (!commState.putUuid("nearNodeId", nearNodeId))
=======
            case 26:
                if (!commState.putUuid(nearNodeId))
>>>>>>> 49f0fa42
                    return false;

                commState.idx++;

            case 27:
                if (nearWritesBytes != null) {
                    if (commState.it == null) {
                        if (!commState.putInt(null, nearWritesBytes.size()))
                            return false;

                        commState.it = nearWritesBytes.iterator();
                    }

                    while (commState.it.hasNext() || commState.cur != NULL) {
                        if (commState.cur == NULL)
                            commState.cur = commState.it.next();

                        if (!commState.putByteArray(null, (byte[])commState.cur))
                            return false;

                        commState.cur = NULL;
                    }

                    commState.it = null;
                } else {
                    if (!commState.putInt(null, -1))
                        return false;
                }

                commState.idx++;

<<<<<<< HEAD
            case 27:
                if (!commState.putCacheVersion("nearXidVer", nearXidVer))
=======
            case 28:
                if (!commState.putCacheVersion(nearXidVer))
>>>>>>> 49f0fa42
                    return false;

                commState.idx++;

<<<<<<< HEAD
            case 28:
                if (!commState.putByteArray("ownedBytes", ownedBytes))
=======
            case 29:
                if (!commState.putByteArray(ownedBytes))
>>>>>>> 49f0fa42
                    return false;

                commState.idx++;

<<<<<<< HEAD
            case 29:
                if (!commState.putLong("topVer", topVer))
=======
            case 30:
                if (!commState.putLong(topVer))
>>>>>>> 49f0fa42
                    return false;

                commState.idx++;

<<<<<<< HEAD
            case 30:
                if (!commState.putUuid("subjId", subjId))
=======
            case 31:
                if (!commState.putUuid(subjId))
>>>>>>> 49f0fa42
                    return false;

                commState.idx++;

<<<<<<< HEAD
            case 31:
                if (!commState.putInt("taskNameHash", taskNameHash))
=======
            case 32:
                if (!commState.putInt(taskNameHash))
>>>>>>> 49f0fa42
                    return false;

                commState.idx++;

<<<<<<< HEAD
            case 32:
                if (!commState.putBitSet("preloadKeys", preloadKeys))
=======
            case 33:
                if (!commState.putBitSet(preloadKeys))
>>>>>>> 49f0fa42
                    return false;

                commState.idx++;

        }

        return true;
    }

    /** {@inheritDoc} */
    @SuppressWarnings("all")
    @Override public boolean readFrom(ByteBuffer buf) {
        commState.setBuffer(buf);

        if (!super.readFrom(buf))
            return false;

        switch (commState.idx) {
<<<<<<< HEAD
            case 21:
                IgniteUuid futId0 = commState.getGridUuid("futId");
=======
            case 22:
                IgniteUuid futId0 = commState.getGridUuid();
>>>>>>> 49f0fa42

                if (futId0 == GRID_UUID_NOT_READ)
                    return false;

                futId = futId0;

                commState.idx++;

<<<<<<< HEAD
            case 22:
                BitSet invalidateNearEntries0 = commState.getBitSet("invalidateNearEntries");
=======
            case 23:
                BitSet invalidateNearEntries0 = commState.getBitSet();
>>>>>>> 49f0fa42

                if (invalidateNearEntries0 == BIT_SET_NOT_READ)
                    return false;

                invalidateNearEntries = invalidateNearEntries0;

                commState.idx++;

            case 24:
                if (buf.remaining() < 1)
                    return false;

                last = commState.getBoolean("last");

                commState.idx++;

<<<<<<< HEAD
            case 24:
                IgniteUuid miniId0 = commState.getGridUuid("miniId");
=======
            case 25:
                IgniteUuid miniId0 = commState.getGridUuid();
>>>>>>> 49f0fa42

                if (miniId0 == GRID_UUID_NOT_READ)
                    return false;

                miniId = miniId0;

                commState.idx++;

<<<<<<< HEAD
            case 25:
                UUID nearNodeId0 = commState.getUuid("nearNodeId");
=======
            case 26:
                UUID nearNodeId0 = commState.getUuid();
>>>>>>> 49f0fa42

                if (nearNodeId0 == UUID_NOT_READ)
                    return false;

                nearNodeId = nearNodeId0;

                commState.idx++;

            case 27:
                if (commState.readSize == -1) {
                    if (buf.remaining() < 4)
                        return false;

                    commState.readSize = commState.getInt(null);
                }

                if (commState.readSize >= 0) {
                    if (nearWritesBytes == null)
                        nearWritesBytes = new ArrayList<>(commState.readSize);

                    for (int i = commState.readItems; i < commState.readSize; i++) {
                        byte[] _val = commState.getByteArray(null);

                        if (_val == BYTE_ARR_NOT_READ)
                            return false;

                        nearWritesBytes.add((byte[])_val);

                        commState.readItems++;
                    }
                }

                commState.readSize = -1;
                commState.readItems = 0;

                commState.idx++;

<<<<<<< HEAD
            case 27:
                GridCacheVersion nearXidVer0 = commState.getCacheVersion("nearXidVer");
=======
            case 28:
                GridCacheVersion nearXidVer0 = commState.getCacheVersion();
>>>>>>> 49f0fa42

                if (nearXidVer0 == CACHE_VER_NOT_READ)
                    return false;

                nearXidVer = nearXidVer0;

                commState.idx++;

<<<<<<< HEAD
            case 28:
                byte[] ownedBytes0 = commState.getByteArray("ownedBytes");
=======
            case 29:
                byte[] ownedBytes0 = commState.getByteArray();
>>>>>>> 49f0fa42

                if (ownedBytes0 == BYTE_ARR_NOT_READ)
                    return false;

                ownedBytes = ownedBytes0;

                commState.idx++;

            case 30:
                if (buf.remaining() < 8)
                    return false;

                topVer = commState.getLong("topVer");

                commState.idx++;

<<<<<<< HEAD
            case 30:
                UUID subjId0 = commState.getUuid("subjId");
=======
            case 31:
                UUID subjId0 = commState.getUuid();
>>>>>>> 49f0fa42

                if (subjId0 == UUID_NOT_READ)
                    return false;

                subjId = subjId0;

                commState.idx++;

            case 32:
                if (buf.remaining() < 4)
                    return false;

                taskNameHash = commState.getInt("taskNameHash");

                commState.idx++;

<<<<<<< HEAD
            case 32:
                BitSet preloadKeys0 = commState.getBitSet("preloadKeys");
=======
            case 33:
                BitSet preloadKeys0 = commState.getBitSet();
>>>>>>> 49f0fa42

                if (preloadKeys0 == BIT_SET_NOT_READ)
                    return false;

                preloadKeys = preloadKeys0;

                commState.idx++;

        }

        return true;
    }

    /** {@inheritDoc} */
    @Override public byte directType() {
        return 33;
    }
}<|MERGE_RESOLUTION|>--- conflicted
+++ resolved
@@ -346,64 +346,39 @@
             return false;
 
         if (!commState.typeWritten) {
-            if (!commState.putByte(null, directType()))
+            if (!commState.putByte(directType()))
                 return false;
 
             commState.typeWritten = true;
         }
 
         switch (commState.idx) {
-<<<<<<< HEAD
-            case 21:
-                if (!commState.putGridUuid("futId", futId))
-=======
             case 22:
                 if (!commState.putGridUuid(futId))
->>>>>>> 49f0fa42
-                    return false;
-
-                commState.idx++;
-
-<<<<<<< HEAD
-            case 22:
-                if (!commState.putBitSet("invalidateNearEntries", invalidateNearEntries))
-=======
+                    return false;
+
+                commState.idx++;
+
             case 23:
                 if (!commState.putBitSet(invalidateNearEntries))
->>>>>>> 49f0fa42
-                    return false;
-
-                commState.idx++;
-
-<<<<<<< HEAD
-            case 23:
-                if (!commState.putBoolean("last", last))
-=======
+                    return false;
+
+                commState.idx++;
+
             case 24:
                 if (!commState.putBoolean(last))
->>>>>>> 49f0fa42
-                    return false;
-
-                commState.idx++;
-
-<<<<<<< HEAD
-            case 24:
-                if (!commState.putGridUuid("miniId", miniId))
-=======
+                    return false;
+
+                commState.idx++;
+
             case 25:
                 if (!commState.putGridUuid(miniId))
->>>>>>> 49f0fa42
-                    return false;
-
-                commState.idx++;
-
-<<<<<<< HEAD
-            case 25:
-                if (!commState.putUuid("nearNodeId", nearNodeId))
-=======
+                    return false;
+
+                commState.idx++;
+
             case 26:
                 if (!commState.putUuid(nearNodeId))
->>>>>>> 49f0fa42
                     return false;
 
                 commState.idx++;
@@ -411,7 +386,7 @@
             case 27:
                 if (nearWritesBytes != null) {
                     if (commState.it == null) {
-                        if (!commState.putInt(null, nearWritesBytes.size()))
+                        if (!commState.putInt(nearWritesBytes.size()))
                             return false;
 
                         commState.it = nearWritesBytes.iterator();
@@ -421,7 +396,7 @@
                         if (commState.cur == NULL)
                             commState.cur = commState.it.next();
 
-                        if (!commState.putByteArray(null, (byte[])commState.cur))
+                        if (!commState.putByteArray((byte[])commState.cur))
                             return false;
 
                         commState.cur = NULL;
@@ -429,74 +404,44 @@
 
                     commState.it = null;
                 } else {
-                    if (!commState.putInt(null, -1))
+                    if (!commState.putInt(-1))
                         return false;
                 }
 
                 commState.idx++;
 
-<<<<<<< HEAD
-            case 27:
-                if (!commState.putCacheVersion("nearXidVer", nearXidVer))
-=======
             case 28:
                 if (!commState.putCacheVersion(nearXidVer))
->>>>>>> 49f0fa42
-                    return false;
-
-                commState.idx++;
-
-<<<<<<< HEAD
-            case 28:
-                if (!commState.putByteArray("ownedBytes", ownedBytes))
-=======
+                    return false;
+
+                commState.idx++;
+
             case 29:
                 if (!commState.putByteArray(ownedBytes))
->>>>>>> 49f0fa42
-                    return false;
-
-                commState.idx++;
-
-<<<<<<< HEAD
-            case 29:
-                if (!commState.putLong("topVer", topVer))
-=======
+                    return false;
+
+                commState.idx++;
+
             case 30:
                 if (!commState.putLong(topVer))
->>>>>>> 49f0fa42
-                    return false;
-
-                commState.idx++;
-
-<<<<<<< HEAD
-            case 30:
-                if (!commState.putUuid("subjId", subjId))
-=======
+                    return false;
+
+                commState.idx++;
+
             case 31:
                 if (!commState.putUuid(subjId))
->>>>>>> 49f0fa42
-                    return false;
-
-                commState.idx++;
-
-<<<<<<< HEAD
-            case 31:
-                if (!commState.putInt("taskNameHash", taskNameHash))
-=======
+                    return false;
+
+                commState.idx++;
+
             case 32:
                 if (!commState.putInt(taskNameHash))
->>>>>>> 49f0fa42
-                    return false;
-
-                commState.idx++;
-
-<<<<<<< HEAD
-            case 32:
-                if (!commState.putBitSet("preloadKeys", preloadKeys))
-=======
+                    return false;
+
+                commState.idx++;
+
             case 33:
                 if (!commState.putBitSet(preloadKeys))
->>>>>>> 49f0fa42
                     return false;
 
                 commState.idx++;
@@ -515,13 +460,8 @@
             return false;
 
         switch (commState.idx) {
-<<<<<<< HEAD
-            case 21:
-                IgniteUuid futId0 = commState.getGridUuid("futId");
-=======
             case 22:
                 IgniteUuid futId0 = commState.getGridUuid();
->>>>>>> 49f0fa42
 
                 if (futId0 == GRID_UUID_NOT_READ)
                     return false;
@@ -530,13 +470,8 @@
 
                 commState.idx++;
 
-<<<<<<< HEAD
-            case 22:
-                BitSet invalidateNearEntries0 = commState.getBitSet("invalidateNearEntries");
-=======
             case 23:
                 BitSet invalidateNearEntries0 = commState.getBitSet();
->>>>>>> 49f0fa42
 
                 if (invalidateNearEntries0 == BIT_SET_NOT_READ)
                     return false;
@@ -549,17 +484,12 @@
                 if (buf.remaining() < 1)
                     return false;
 
-                last = commState.getBoolean("last");
-
-                commState.idx++;
-
-<<<<<<< HEAD
-            case 24:
-                IgniteUuid miniId0 = commState.getGridUuid("miniId");
-=======
+                last = commState.getBoolean();
+
+                commState.idx++;
+
             case 25:
                 IgniteUuid miniId0 = commState.getGridUuid();
->>>>>>> 49f0fa42
 
                 if (miniId0 == GRID_UUID_NOT_READ)
                     return false;
@@ -568,13 +498,8 @@
 
                 commState.idx++;
 
-<<<<<<< HEAD
-            case 25:
-                UUID nearNodeId0 = commState.getUuid("nearNodeId");
-=======
             case 26:
                 UUID nearNodeId0 = commState.getUuid();
->>>>>>> 49f0fa42
 
                 if (nearNodeId0 == UUID_NOT_READ)
                     return false;
@@ -588,7 +513,7 @@
                     if (buf.remaining() < 4)
                         return false;
 
-                    commState.readSize = commState.getInt(null);
+                    commState.readSize = commState.getInt();
                 }
 
                 if (commState.readSize >= 0) {
@@ -596,7 +521,7 @@
                         nearWritesBytes = new ArrayList<>(commState.readSize);
 
                     for (int i = commState.readItems; i < commState.readSize; i++) {
-                        byte[] _val = commState.getByteArray(null);
+                        byte[] _val = commState.getByteArray();
 
                         if (_val == BYTE_ARR_NOT_READ)
                             return false;
@@ -612,13 +537,8 @@
 
                 commState.idx++;
 
-<<<<<<< HEAD
-            case 27:
-                GridCacheVersion nearXidVer0 = commState.getCacheVersion("nearXidVer");
-=======
             case 28:
                 GridCacheVersion nearXidVer0 = commState.getCacheVersion();
->>>>>>> 49f0fa42
 
                 if (nearXidVer0 == CACHE_VER_NOT_READ)
                     return false;
@@ -627,13 +547,8 @@
 
                 commState.idx++;
 
-<<<<<<< HEAD
-            case 28:
-                byte[] ownedBytes0 = commState.getByteArray("ownedBytes");
-=======
             case 29:
                 byte[] ownedBytes0 = commState.getByteArray();
->>>>>>> 49f0fa42
 
                 if (ownedBytes0 == BYTE_ARR_NOT_READ)
                     return false;
@@ -646,17 +561,12 @@
                 if (buf.remaining() < 8)
                     return false;
 
-                topVer = commState.getLong("topVer");
-
-                commState.idx++;
-
-<<<<<<< HEAD
-            case 30:
-                UUID subjId0 = commState.getUuid("subjId");
-=======
+                topVer = commState.getLong();
+
+                commState.idx++;
+
             case 31:
                 UUID subjId0 = commState.getUuid();
->>>>>>> 49f0fa42
 
                 if (subjId0 == UUID_NOT_READ)
                     return false;
@@ -669,17 +579,12 @@
                 if (buf.remaining() < 4)
                     return false;
 
-                taskNameHash = commState.getInt("taskNameHash");
-
-                commState.idx++;
-
-<<<<<<< HEAD
-            case 32:
-                BitSet preloadKeys0 = commState.getBitSet("preloadKeys");
-=======
+                taskNameHash = commState.getInt();
+
+                commState.idx++;
+
             case 33:
                 BitSet preloadKeys0 = commState.getBitSet();
->>>>>>> 49f0fa42
 
                 if (preloadKeys0 == BIT_SET_NOT_READ)
                     return false;
