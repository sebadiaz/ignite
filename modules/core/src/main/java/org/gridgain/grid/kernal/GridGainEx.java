--- conflicted
+++ resolved
@@ -1380,10 +1380,7 @@
             myCfg.setWarmupClosure(cfg.getWarmupClosure());
             myCfg.setDotNetConfiguration(cfg.getDotNetConfiguration());
             myCfg.setPluginConfigurations(cfg.getPluginConfigurations());
-<<<<<<< HEAD
-=======
             myCfg.setTransactionsConfiguration(new GridTransactionsConfiguration(cfg.getTransactionsConfiguration()));
->>>>>>> 3a3ed00f
 
             GridClientConnectionConfiguration clientCfg = cfg.getClientConnectionConfiguration();
 
@@ -1851,11 +1848,7 @@
                 copies = new GridCacheConfiguration[1];
 
             // Always add utility cache.
-<<<<<<< HEAD
             copies[0] = utilitySystemCache(discoSpi instanceof GridTcpClientDiscoverySpi);
-=======
-            copies[0] = utilitySystemCache();
->>>>>>> 3a3ed00f
 
             myCfg.setCacheConfiguration(copies);
 
